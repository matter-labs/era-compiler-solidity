//!
//! The contract data.
//!

pub mod factory_dependency;
pub mod ir;
pub mod metadata;

use std::collections::HashSet;

use era_compiler_llvm_context::IContext;

use crate::build_eravm::contract::Contract as EraVMContractBuild;
use crate::build_evm::contract::Contract as EVMContractBuild;
use crate::process::input_eravm::dependency_data::DependencyData as EraVMProcessInputDependencyData;
use crate::process::input_evm::dependency_data::DependencyData as EVMProcessInputDependencyData;
use crate::yul::parser::wrapper::Wrap;

use self::factory_dependency::FactoryDependency;
use self::ir::IR;
use self::metadata::Metadata;

///
/// The contract data.
///
#[derive(Debug, Clone, serde::Serialize, serde::Deserialize)]
pub struct Contract {
    /// The contract name.
    pub name: era_compiler_common::ContractName,
    /// The IR source code data.
    pub ir: IR,
    /// The metadata JSON.
    pub source_metadata: serde_json::Value,
}

impl Contract {
    ///
    /// A shortcut constructor.
    ///
    pub fn new(
        name: era_compiler_common::ContractName,
        ir: IR,
        source_metadata: serde_json::Value,
    ) -> Self {
        Self {
            name,
            ir,
            source_metadata,
        }
    }

    ///
    /// Returns the contract identifier, which is:
    /// - the Yul object identifier for Yul
    /// - the full contract path for EVM legacy assembly
    /// - the module name for LLVM IR
    ///
    pub fn identifier(&self) -> &str {
        match self.ir {
            IR::Yul(ref yul) => yul.object.0.identifier.as_str(),
            IR::EVMLA(ref evm) => evm.assembly.full_path(),
            IR::LLVMIR(ref llvm_ir) => llvm_ir.path.as_str(),
            IR::EraVMAssembly(ref eravm_assembly) => eravm_assembly.path.as_str(),
        }
    }

    ///
    /// Compiles the specified contract to EraVM, returning its build artifacts.
    ///
    pub fn compile_to_eravm(
        mut self,
        dependency_data: EraVMProcessInputDependencyData,
        enable_eravm_extensions: bool,
        metadata_hash_type: era_compiler_common::HashType,
        optimizer_settings: era_compiler_llvm_context::OptimizerSettings,
        llvm_options: Vec<String>,
        output_assembly: bool,
        debug_config: Option<era_compiler_llvm_context::DebugConfig>,
    ) -> anyhow::Result<EraVMContractBuild> {
        use era_compiler_llvm_context::EraVMWriteLLVM;

        let identifier = self.identifier().to_owned();
        let factory_dependencies = self.drain_factory_dependencies();

        let solc_version = dependency_data.solc_version.clone();

        let llvm = inkwell::context::Context::create();
        let optimizer = era_compiler_llvm_context::Optimizer::new(optimizer_settings);

        let metadata = Metadata::new(
            self.source_metadata,
            solc_version
                .as_ref()
                .map(|version| version.default.to_owned()),
            solc_version
                .as_ref()
                .and_then(|version| version.l2_revision.to_owned()),
            semver::Version::parse(env!("CARGO_PKG_VERSION")).expect("Always valid"),
            optimizer.settings().to_owned(),
            llvm_options.as_slice(),
        );
        let metadata_json = serde_json::to_value(&metadata).expect("Always valid");
        let metadata_bytes = serde_json::to_vec(&metadata_json).expect("Always valid");
        let metadata_hash = match metadata_hash_type {
            era_compiler_common::HashType::None => None,
            era_compiler_common::HashType::Keccak256 => Some(era_compiler_common::Hash::keccak256(
                metadata_bytes.as_slice(),
            )),
            era_compiler_common::HashType::Ipfs => {
                Some(era_compiler_common::Hash::ipfs(metadata_bytes.as_slice()))
            }
        };

        let module = match self.ir {
            IR::LLVMIR(ref llvm_ir) => {
                let memory_buffer =
                    inkwell::memory_buffer::MemoryBuffer::create_from_memory_range_copy(
                        llvm_ir.source.as_bytes(),
                        self.name.full_path.as_str(),
                    );
                llvm.create_module_from_ir(memory_buffer)
                    .map_err(|error| anyhow::anyhow!(error.to_string()))?
            }
            IR::EraVMAssembly(eravm_assembly) => {
                let target_machine = era_compiler_llvm_context::TargetMachine::new(
                    era_compiler_common::Target::EraVM,
                    optimizer.settings(),
                    llvm_options.as_slice(),
                )?;
                let bytecode_buffer = era_compiler_llvm_context::eravm_assemble(
                    &target_machine,
                    self.name.full_path.as_str(),
                    eravm_assembly.source.as_str(),
                    debug_config.as_ref(),
                )?;
                let assembly_text = if output_assembly {
                    Some(eravm_assembly.source)
                } else {
                    None
                };
                let build = era_compiler_llvm_context::eravm_build(
                    bytecode_buffer,
                    metadata_hash,
                    assembly_text,
                )?;
                return Ok(EraVMContractBuild::new(
                    self.name,
                    identifier,
                    build,
                    metadata_json,
                    HashSet::new(),
                ));
            }
            _ => llvm.create_module(self.name.full_path.as_str()),
        };
        let mut context = era_compiler_llvm_context::EraVMContext::new(
            &llvm,
            module,
            llvm_options,
            optimizer,
            Some(dependency_data),
            debug_config,
        );
        context.set_solidity_data(era_compiler_llvm_context::EraVMContextSolidityData::default());
        match self.ir {
            IR::Yul(_) => {
                let yul_data =
                    era_compiler_llvm_context::EraVMContextYulData::new(enable_eravm_extensions);
                context.set_yul_data(yul_data);
            }
            IR::EVMLA(_) => {
                let solc_version = match solc_version {
                    Some(solc_version) => solc_version,
                    None => {
                        anyhow::bail!(
                            "The EVM assembly pipeline cannot be executed without `solc`"
                        );
                    }
                };

                let evmla_data =
                    era_compiler_llvm_context::EraVMContextEVMLAData::new(solc_version.default);
                context.set_evmla_data(evmla_data);
            }
            _ => {}
        }

        self.ir
            .declare(&mut context)
            .map_err(|error| anyhow::anyhow!("LLVM IR generator declaration pass: {error}"))?;
        self.ir
            .into_llvm(&mut context)
            .map_err(|error| anyhow::anyhow!("LLVM IR generator definition pass: {error}"))?;

        let build = context.build(
            self.name.full_path.as_str(),
            metadata_hash,
            output_assembly,
            false,
        )?;

        Ok(EraVMContractBuild::new(
            self.name,
            identifier,
            build,
            metadata_json,
            factory_dependencies,
        ))
    }

    ///
    /// Compiles the specified contract to EVM, returning its build artifacts.
    ///
    pub fn compile_to_evm(
        self,
        dependency_data: EVMProcessInputDependencyData,
        metadata_hash_type: era_compiler_common::HashType,
        optimizer_settings: era_compiler_llvm_context::OptimizerSettings,
        llvm_options: Vec<String>,
        debug_config: Option<era_compiler_llvm_context::DebugConfig>,
    ) -> anyhow::Result<EVMContractBuild> {
        use era_compiler_llvm_context::EVMWriteLLVM;

        let identifier = self.identifier().to_owned();

        let solc_version = dependency_data.solc_version.clone();

        let optimizer = era_compiler_llvm_context::Optimizer::new(optimizer_settings);

        let metadata = Metadata::new(
            self.source_metadata,
            solc_version
                .as_ref()
                .map(|version| version.default.to_owned()),
            solc_version
                .as_ref()
                .and_then(|version| version.l2_revision.to_owned()),
            semver::Version::parse(env!("CARGO_PKG_VERSION")).expect("Always valid"),
            optimizer.settings().to_owned(),
            llvm_options.as_slice(),
        );
        let metadata_json = serde_json::to_value(&metadata).expect("Always valid");
        let metadata_bytes = serde_json::to_vec(&metadata_json).expect("Always valid");
        let metadata_hash = match metadata_hash_type {
            era_compiler_common::HashType::None => None,
            era_compiler_common::HashType::Keccak256 => Some(era_compiler_common::Hash::keccak256(
                metadata_bytes.as_slice(),
            )),
            era_compiler_common::HashType::Ipfs => {
                Some(era_compiler_common::Hash::ipfs(metadata_bytes.as_slice()))
            }
        };

        match self.ir {
            IR::Yul(mut yul) => {
<<<<<<< HEAD
                let mut runtime_code = yul
                    .take_runtime_code()
                    .ok_or_else(|| anyhow::anyhow!("Contract `{identifier}` has no runtime code"))?
                    .wrap();
                let mut deploy_code = yul.object;

                let deploy_code_identifier = deploy_code.0.identifier.clone();
                let runtime_code_identifier = runtime_code.0.identifier.clone();

                let runtime_code_type = era_compiler_llvm_context::CodeType::Runtime;
                let runtime_llvm = inkwell::context::Context::create();
                let runtime_module = runtime_llvm
                    .create_module(format!("{}.{runtime_code_type}", self.path).as_str());
                let mut runtime_context = era_compiler_llvm_context::EVMContext::new(
                    &runtime_llvm,
                    runtime_module,
                    llvm_options.clone(),
                    runtime_code_type,
                    optimizer.clone(),
                    Some(dependency_data.clone()),
                    debug_config.clone(),
                );
                runtime_code
                    .declare(&mut runtime_context)
                    .map_err(|error| {
                        anyhow::anyhow!(
                            "{runtime_code_type} code LLVM IR generator declaration pass: {error}",
                        )
=======
                let runtime_code = yul.take_runtime_code().ok_or_else(|| {
                    anyhow::anyhow!("contract `{identifier}` has no runtime code")
                })?;
                let deploy_code = yul.object;

                let [deploy_build, runtime_build]: [anyhow::Result<
                    era_compiler_llvm_context::EVMBuild,
                >; 2] = [
                    (era_compiler_llvm_context::CodeType::Deploy, deploy_code),
                    (
                        era_compiler_llvm_context::CodeType::Runtime,
                        runtime_code.wrap(),
                    ),
                ]
                .into_iter()
                .map(|(code_type, mut code)| {
                    let llvm = inkwell::context::Context::create();
                    let module = llvm
                        .create_module(format!("{}.{}", self.name.full_path, code_type).as_str());
                    let mut context = era_compiler_llvm_context::EVMContext::new(
                        &llvm,
                        module,
                        llvm_options.clone(),
                        code_type,
                        optimizer.clone(),
                        Some(dependency_data.clone()),
                        debug_config.clone(),
                    );
                    code.declare(&mut context).map_err(|error| {
                        anyhow::anyhow!("deploy code LLVM IR generator declaration pass: {error}")
>>>>>>> 97affca4
                    })?;
                runtime_code
                    .into_llvm(&mut runtime_context)
                    .map_err(|error| {
                        anyhow::anyhow!(
                            "{runtime_code_type} code LLVM IR generator definition pass: {error}",
                        )
                    })?;
<<<<<<< HEAD
                let runtime_buffer = runtime_context.build(self.path.as_str())?;

                let deploy_code_type = era_compiler_llvm_context::CodeType::Deploy;
                let deploy_llvm = inkwell::context::Context::create();
                let deploy_module = deploy_llvm
                    .create_module(format!("{}.{}", self.path, deploy_code_type).as_str());
                let mut deploy_context = era_compiler_llvm_context::EVMContext::new(
                    &deploy_llvm,
                    deploy_module,
                    llvm_options.clone(),
                    deploy_code_type,
                    optimizer.clone(),
                    Some(dependency_data.clone()),
                    debug_config.clone(),
                );
                deploy_code.declare(&mut deploy_context).map_err(|error| {
                    anyhow::anyhow!(
                        "{deploy_code_type} code LLVM IR generator declaration pass: {error}",
                    )
                })?;
                deploy_code
                    .into_llvm(&mut deploy_context)
                    .map_err(|error| {
                        anyhow::anyhow!(
                            "{deploy_code_type} code LLVM IR generator definition pass: {error}",
                        )
                    })?;
                let deploy_buffer = deploy_context.build(self.path.as_str())?;

                let (deploy_buffer_linked, runtime_buffer_linked) =
                    inkwell::memory_buffer::MemoryBuffer::link_module_evm(
                        &[&deploy_buffer, &runtime_buffer],
                        &[
                            deploy_code_identifier.as_str(),
                            runtime_code_identifier.as_str(),
                        ],
                    )
                    .map_err(|error| anyhow::anyhow!("linking: {error}"))?;
=======
                    let build =
                        context.build(self.name.full_path.as_str(), metadata_hash.clone())?;
                    Ok(build)
                })
                .collect::<Vec<anyhow::Result<era_compiler_llvm_context::EVMBuild>>>()
                .try_into()
                .expect("Always valid");
>>>>>>> 97affca4

                Ok(EVMContractBuild::new(
                    self.name,
                    identifier,
                    deploy_buffer_linked.as_slice().to_owned(),
                    runtime_buffer_linked.as_slice().to_owned(),
                    metadata_hash,
                    metadata_json,
                ))
            }
            IR::EVMLA(evmla) => {
                let mut runtime_code_assembly = evmla.assembly.get_runtime_code()?.to_owned();
                let mut deploy_code_assembly = evmla.assembly;
                runtime_code_assembly.set_full_path(deploy_code_assembly.full_path().to_owned());

                let runtime_code_type = era_compiler_llvm_context::CodeType::Runtime;
                let runtime_llvm = inkwell::context::Context::create();
                let runtime_module = runtime_llvm
                    .create_module(format!("{}.{}", self.path, runtime_code_type).as_str());
                let mut runtime_context = era_compiler_llvm_context::EVMContext::new(
                    &runtime_llvm,
                    runtime_module,
                    llvm_options.clone(),
                    runtime_code_type,
                    optimizer.clone(),
                    Some(dependency_data.clone()),
                    debug_config.clone(),
                );
                runtime_context.set_evmla_data(
                    era_compiler_llvm_context::EVMContextEVMLAData::new(
                        solc_version.expect("Always exists").default,
                    ),
<<<<<<< HEAD
                );
                runtime_code_assembly
                    .declare(&mut runtime_context)
                    .map_err(|error| {
                        anyhow::anyhow!(
                            "{runtime_code_type} code LLVM IR generator declaration pass: {error}",
                        )
=======
                ]
                .into_iter()
                .map(|(code_type, mut code)| {
                    let llvm = inkwell::context::Context::create();
                    let module = llvm
                        .create_module(format!("{}.{}", self.name.full_path, code_type).as_str());
                    let mut context = era_compiler_llvm_context::EVMContext::new(
                        &llvm,
                        module,
                        llvm_options.clone(),
                        code_type,
                        optimizer.clone(),
                        Some(dependency_data.clone()),
                        debug_config.clone(),
                    );
                    let evmla_data = era_compiler_llvm_context::EVMContextEVMLAData::new(
                        solc_version.default.clone(),
                    );
                    context.set_evmla_data(evmla_data);
                    code.declare(&mut context).map_err(|error| {
                        anyhow::anyhow!("deploy code LLVM IR generator declaration pass: {error}")
>>>>>>> 97affca4
                    })?;
                runtime_code_assembly
                    .into_llvm(&mut runtime_context)
                    .map_err(|error| {
                        anyhow::anyhow!(
                            "{runtime_code_type} code LLVM IR generator definition pass: {error}",
                        )
                    })?;
<<<<<<< HEAD
                let runtime_buffer = runtime_context.build(self.path.as_str())?;

                let deploy_code_type = era_compiler_llvm_context::CodeType::Deploy;
                let deploy_llvm = inkwell::context::Context::create();
                let deploy_module =
                    deploy_llvm.create_module(format!("{}.{deploy_code_type}", self.path).as_str());
                let mut deploy_context = era_compiler_llvm_context::EVMContext::new(
                    &deploy_llvm,
                    deploy_module,
                    llvm_options.clone(),
                    deploy_code_type,
                    optimizer.clone(),
                    Some(dependency_data.clone()),
                    debug_config.clone(),
                );
                deploy_code_assembly
                    .declare(&mut deploy_context)
                    .map_err(|error| {
                        anyhow::anyhow!(
                            "{deploy_code_type} code LLVM IR generator declaration pass: {error}",
                        )
                    })?;
                deploy_code_assembly
                    .into_llvm(&mut deploy_context)
                    .map_err(|error| {
                        anyhow::anyhow!(
                            "{deploy_code_type} code LLVM IR generator definition pass: {error}",
                        )
                    })?;
                let deploy_buffer = deploy_context.build(self.path.as_str())?;

                let (deploy_buffer_linked, runtime_buffer_linked) =
                    inkwell::memory_buffer::MemoryBuffer::link_module_evm(
                        &[&deploy_buffer, &runtime_buffer],
                        &[
                            self.path.as_str(),
                            format!("{}.deployed", self.path.as_str()).as_str(),
                        ],
                    )
                    .map_err(|error| anyhow::anyhow!("linking: {error}"))?;
=======
                    let build =
                        context.build(self.name.full_path.as_str(), metadata_hash.clone())?;
                    Ok(build)
                })
                .collect::<Vec<anyhow::Result<era_compiler_llvm_context::EVMBuild>>>()
                .try_into()
                .expect("Always valid");
>>>>>>> 97affca4

                Ok(EVMContractBuild::new(
                    self.name,
                    identifier,
                    deploy_buffer_linked.as_slice().to_owned(),
                    runtime_buffer_linked.as_slice().to_owned(),
                    metadata_hash,
                    metadata_json,
                ))
            }
            IR::LLVMIR(ref llvm_ir) => {
                let llvm = inkwell::context::Context::create();
                let memory_buffer =
                    inkwell::memory_buffer::MemoryBuffer::create_from_memory_range_copy(
                        llvm_ir.source.as_bytes(),
                        self.name.full_path.as_str(),
                    );
                let module = llvm
                    .create_module_from_ir(memory_buffer)
                    .map_err(|error| anyhow::anyhow!(error.to_string()))?;
                let context = era_compiler_llvm_context::EVMContext::new(
                    &llvm,
                    module,
                    llvm_options,
                    era_compiler_llvm_context::CodeType::Deploy,
                    optimizer,
                    Some(dependency_data),
                    debug_config,
                );
<<<<<<< HEAD
                let deploy_buffer = context.build(self.path.as_str())?;
=======
                let build = context.build(self.name.full_path.as_str(), metadata_hash)?;
>>>>>>> 97affca4
                Ok(EVMContractBuild::new(
                    self.name,
                    identifier,
                    deploy_buffer.as_slice().to_owned(),
                    vec![],
                    metadata_hash,
                    metadata_json,
                ))
            }
            IR::EraVMAssembly(_) => {
                anyhow::bail!("EraVM assembly cannot be compiled to the EVM target")
            }
        }
    }

    ///
    /// Get the list of missing deployable libraries.
    ///
    pub fn get_missing_libraries(&self) -> HashSet<String> {
        self.ir.get_missing_libraries()
    }
}

impl FactoryDependency for Contract {
    fn get_factory_dependencies(&self) -> HashSet<&str> {
        match self.ir {
            IR::Yul(ref yul) => yul
                .object
                .0
                .factory_dependencies
                .iter()
                .map(|path| path.as_str())
                .collect(),
            IR::EVMLA(ref evm) => evm
                .assembly
                .factory_dependencies
                .iter()
                .map(|path| path.as_str())
                .collect(),
            IR::LLVMIR(_) => HashSet::new(),
            IR::EraVMAssembly(_) => HashSet::new(),
        }
    }

    fn drain_factory_dependencies(&mut self) -> HashSet<String> {
        match self.ir {
            IR::Yul(ref mut yul) => yul.object.0.factory_dependencies.drain().collect(),
            IR::EVMLA(ref mut evm) => evm.assembly.factory_dependencies.drain().collect(),
            IR::LLVMIR(_) => HashSet::new(),
            IR::EraVMAssembly(_) => HashSet::new(),
        }
    }

    fn are_factory_dependencies_satisfied<D>(
        &self,
        evaluated_dependencies: Vec<&String>,
        resolver: &D,
    ) -> bool
    where
        D: era_compiler_llvm_context::Dependency,
    {
        match self.ir {
            IR::Yul(ref yul) => yul
                .object
                .0
                .factory_dependencies
                .iter()
                .map(|identifier| {
                    resolver
                        .resolve_path(identifier.as_str())
                        .expect("Always valid")
                })
                .all(|path| evaluated_dependencies.contains(&&path)),
            IR::EVMLA(ref evm) => evm
                .assembly
                .factory_dependencies
                .iter()
                .all(|path| evaluated_dependencies.contains(&path)),
            IR::LLVMIR(_) => true,
            IR::EraVMAssembly(_) => true,
        }
    }
}<|MERGE_RESOLUTION|>--- conflicted
+++ resolved
@@ -253,7 +253,6 @@
 
         match self.ir {
             IR::Yul(mut yul) => {
-<<<<<<< HEAD
                 let mut runtime_code = yul
                     .take_runtime_code()
                     .ok_or_else(|| anyhow::anyhow!("Contract `{identifier}` has no runtime code"))?
@@ -266,7 +265,7 @@
                 let runtime_code_type = era_compiler_llvm_context::CodeType::Runtime;
                 let runtime_llvm = inkwell::context::Context::create();
                 let runtime_module = runtime_llvm
-                    .create_module(format!("{}.{runtime_code_type}", self.path).as_str());
+                    .create_module(format!("{}.{runtime_code_type}", self.name.path).as_str());
                 let mut runtime_context = era_compiler_llvm_context::EVMContext::new(
                     &runtime_llvm,
                     runtime_module,
@@ -282,38 +281,6 @@
                         anyhow::anyhow!(
                             "{runtime_code_type} code LLVM IR generator declaration pass: {error}",
                         )
-=======
-                let runtime_code = yul.take_runtime_code().ok_or_else(|| {
-                    anyhow::anyhow!("contract `{identifier}` has no runtime code")
-                })?;
-                let deploy_code = yul.object;
-
-                let [deploy_build, runtime_build]: [anyhow::Result<
-                    era_compiler_llvm_context::EVMBuild,
-                >; 2] = [
-                    (era_compiler_llvm_context::CodeType::Deploy, deploy_code),
-                    (
-                        era_compiler_llvm_context::CodeType::Runtime,
-                        runtime_code.wrap(),
-                    ),
-                ]
-                .into_iter()
-                .map(|(code_type, mut code)| {
-                    let llvm = inkwell::context::Context::create();
-                    let module = llvm
-                        .create_module(format!("{}.{}", self.name.full_path, code_type).as_str());
-                    let mut context = era_compiler_llvm_context::EVMContext::new(
-                        &llvm,
-                        module,
-                        llvm_options.clone(),
-                        code_type,
-                        optimizer.clone(),
-                        Some(dependency_data.clone()),
-                        debug_config.clone(),
-                    );
-                    code.declare(&mut context).map_err(|error| {
-                        anyhow::anyhow!("deploy code LLVM IR generator declaration pass: {error}")
->>>>>>> 97affca4
                     })?;
                 runtime_code
                     .into_llvm(&mut runtime_context)
@@ -322,13 +289,12 @@
                             "{runtime_code_type} code LLVM IR generator definition pass: {error}",
                         )
                     })?;
-<<<<<<< HEAD
-                let runtime_buffer = runtime_context.build(self.path.as_str())?;
+                let runtime_buffer = runtime_context.build(self.name.path.as_str())?;
 
                 let deploy_code_type = era_compiler_llvm_context::CodeType::Deploy;
                 let deploy_llvm = inkwell::context::Context::create();
                 let deploy_module = deploy_llvm
-                    .create_module(format!("{}.{}", self.path, deploy_code_type).as_str());
+                    .create_module(format!("{}.{deploy_code_type}", self.name.path).as_str());
                 let mut deploy_context = era_compiler_llvm_context::EVMContext::new(
                     &deploy_llvm,
                     deploy_module,
@@ -350,7 +316,7 @@
                             "{deploy_code_type} code LLVM IR generator definition pass: {error}",
                         )
                     })?;
-                let deploy_buffer = deploy_context.build(self.path.as_str())?;
+                let deploy_buffer = deploy_context.build(self.name.path.as_str())?;
 
                 let (deploy_buffer_linked, runtime_buffer_linked) =
                     inkwell::memory_buffer::MemoryBuffer::link_module_evm(
@@ -361,15 +327,6 @@
                         ],
                     )
                     .map_err(|error| anyhow::anyhow!("linking: {error}"))?;
-=======
-                    let build =
-                        context.build(self.name.full_path.as_str(), metadata_hash.clone())?;
-                    Ok(build)
-                })
-                .collect::<Vec<anyhow::Result<era_compiler_llvm_context::EVMBuild>>>()
-                .try_into()
-                .expect("Always valid");
->>>>>>> 97affca4
 
                 Ok(EVMContractBuild::new(
                     self.name,
@@ -388,7 +345,7 @@
                 let runtime_code_type = era_compiler_llvm_context::CodeType::Runtime;
                 let runtime_llvm = inkwell::context::Context::create();
                 let runtime_module = runtime_llvm
-                    .create_module(format!("{}.{}", self.path, runtime_code_type).as_str());
+                    .create_module(format!("{}.{runtime_code_type}", self.name.path).as_str());
                 let mut runtime_context = era_compiler_llvm_context::EVMContext::new(
                     &runtime_llvm,
                     runtime_module,
@@ -402,7 +359,6 @@
                     era_compiler_llvm_context::EVMContextEVMLAData::new(
                         solc_version.expect("Always exists").default,
                     ),
-<<<<<<< HEAD
                 );
                 runtime_code_assembly
                     .declare(&mut runtime_context)
@@ -410,29 +366,6 @@
                         anyhow::anyhow!(
                             "{runtime_code_type} code LLVM IR generator declaration pass: {error}",
                         )
-=======
-                ]
-                .into_iter()
-                .map(|(code_type, mut code)| {
-                    let llvm = inkwell::context::Context::create();
-                    let module = llvm
-                        .create_module(format!("{}.{}", self.name.full_path, code_type).as_str());
-                    let mut context = era_compiler_llvm_context::EVMContext::new(
-                        &llvm,
-                        module,
-                        llvm_options.clone(),
-                        code_type,
-                        optimizer.clone(),
-                        Some(dependency_data.clone()),
-                        debug_config.clone(),
-                    );
-                    let evmla_data = era_compiler_llvm_context::EVMContextEVMLAData::new(
-                        solc_version.default.clone(),
-                    );
-                    context.set_evmla_data(evmla_data);
-                    code.declare(&mut context).map_err(|error| {
-                        anyhow::anyhow!("deploy code LLVM IR generator declaration pass: {error}")
->>>>>>> 97affca4
                     })?;
                 runtime_code_assembly
                     .into_llvm(&mut runtime_context)
@@ -441,13 +374,12 @@
                             "{runtime_code_type} code LLVM IR generator definition pass: {error}",
                         )
                     })?;
-<<<<<<< HEAD
-                let runtime_buffer = runtime_context.build(self.path.as_str())?;
+                let runtime_buffer = runtime_context.build(self.name.path.as_str())?;
 
                 let deploy_code_type = era_compiler_llvm_context::CodeType::Deploy;
                 let deploy_llvm = inkwell::context::Context::create();
-                let deploy_module =
-                    deploy_llvm.create_module(format!("{}.{deploy_code_type}", self.path).as_str());
+                let deploy_module = deploy_llvm
+                    .create_module(format!("{}.{deploy_code_type}", self.name.path).as_str());
                 let mut deploy_context = era_compiler_llvm_context::EVMContext::new(
                     &deploy_llvm,
                     deploy_module,
@@ -471,26 +403,17 @@
                             "{deploy_code_type} code LLVM IR generator definition pass: {error}",
                         )
                     })?;
-                let deploy_buffer = deploy_context.build(self.path.as_str())?;
+                let deploy_buffer = deploy_context.build(self.name.path.as_str())?;
 
                 let (deploy_buffer_linked, runtime_buffer_linked) =
                     inkwell::memory_buffer::MemoryBuffer::link_module_evm(
                         &[&deploy_buffer, &runtime_buffer],
                         &[
-                            self.path.as_str(),
-                            format!("{}.deployed", self.path.as_str()).as_str(),
+                            self.name.path.as_str(),
+                            format!("{}.deployed", self.name.path.as_str()).as_str(),
                         ],
                     )
                     .map_err(|error| anyhow::anyhow!("linking: {error}"))?;
-=======
-                    let build =
-                        context.build(self.name.full_path.as_str(), metadata_hash.clone())?;
-                    Ok(build)
-                })
-                .collect::<Vec<anyhow::Result<era_compiler_llvm_context::EVMBuild>>>()
-                .try_into()
-                .expect("Always valid");
->>>>>>> 97affca4
 
                 Ok(EVMContractBuild::new(
                     self.name,
@@ -520,11 +443,7 @@
                     Some(dependency_data),
                     debug_config,
                 );
-<<<<<<< HEAD
-                let deploy_buffer = context.build(self.path.as_str())?;
-=======
-                let build = context.build(self.name.full_path.as_str(), metadata_hash)?;
->>>>>>> 97affca4
+                let deploy_buffer = context.build(self.name.path.as_str())?;
                 Ok(EVMContractBuild::new(
                     self.name,
                     identifier,
