--- conflicted
+++ resolved
@@ -2,11 +2,8 @@
 //! The `solc --standard-json` input settings.
 //!
 
-<<<<<<< HEAD
+pub mod codegen;
 pub mod libraries;
-=======
-pub mod codegen;
->>>>>>> 93790c46
 pub mod metadata;
 pub mod optimizer;
 pub mod selection;
@@ -16,11 +13,8 @@
 use crate::error_type::ErrorType;
 use crate::warning_type::WarningType;
 
-<<<<<<< HEAD
+use self::codegen::Codegen;
 use self::libraries::Libraries;
-=======
-use self::codegen::Codegen;
->>>>>>> 93790c46
 use self::metadata::Metadata;
 use self::optimizer::Optimizer;
 use self::selection::Selection;
