//!
//! Solidity to EraVM compiler library.
//!

#![allow(non_camel_case_types)]
#![allow(clippy::upper_case_acronyms)]
#![allow(clippy::enum_variant_names)]
#![allow(clippy::too_many_arguments)]
#![allow(clippy::should_implement_trait)]
#![allow(clippy::result_large_err)]

pub mod build_eravm;
pub mod build_evm;
pub mod r#const;
pub mod error_type;
pub mod evmla;
pub mod process;
pub mod project;
pub mod solc;
pub mod warning_type;
pub mod yul;

pub use self::build_eravm::contract::Contract as EraVMContractBuild;
pub use self::build_eravm::Build as EraVMBuild;
pub use self::build_evm::contract::Contract as EVMContractBuild;
pub use self::build_evm::Build as EVMBuild;
pub use self::error_type::ErrorType;
pub use self::process::input_eravm::Input as EraVMProcessInput;
pub use self::process::input_evm::Input as EVMProcessInput;
pub use self::process::output_eravm::Output as EraVMProcessOutput;
pub use self::process::output_evm::Output as EVMProcessOutput;
pub use self::process::run as run_recursive;
pub use self::process::EXECUTABLE;
pub use self::project::contract::Contract as ProjectContract;
pub use self::project::Project;
pub use self::r#const::*;
pub use self::solc::combined_json::contract::Contract as SolcCombinedJsonContract;
pub use self::solc::combined_json::CombinedJson as SolcCombinedJson;
pub use self::solc::standard_json::input::language::Language as SolcStandardJsonInputLanguage;
<<<<<<< HEAD
pub use self::solc::standard_json::input::settings::libraries::missing::MissingLibraries;
pub use self::solc::standard_json::input::settings::libraries::Libraries as SolcStandardJsonInputSettingsLibraries;
=======
pub use self::solc::standard_json::input::settings::codegen::Codegen as SolcStandardJsonInputSettingsCodegen;
>>>>>>> 93790c46
pub use self::solc::standard_json::input::settings::metadata::Metadata as SolcStandardJsonInputSettingsMetadata;
pub use self::solc::standard_json::input::settings::optimizer::Optimizer as SolcStandardJsonInputSettingsOptimizer;
pub use self::solc::standard_json::input::settings::selection::file::flag::Flag as SolcStandardJsonInputSettingsSelectionFlag;
pub use self::solc::standard_json::input::settings::selection::file::File as SolcStandardJsonInputSettingsSelectionFile;
pub use self::solc::standard_json::input::settings::selection::Selection as SolcStandardJsonInputSettingsSelection;
pub use self::solc::standard_json::input::settings::Settings as SolcStandardJsonInputSettings;
pub use self::solc::standard_json::input::source::Source as SolcStandardJsonInputSource;
pub use self::solc::standard_json::input::Input as SolcStandardJsonInput;
pub use self::solc::standard_json::output::contract::evm::bytecode::Bytecode as SolcStandardJsonOutputContractEVMBytecode;
pub use self::solc::standard_json::output::contract::evm::EVM as SolcStandardJsonOutputContractEVM;
pub use self::solc::standard_json::output::contract::Contract as SolcStandardJsonOutputContract;
pub use self::solc::standard_json::output::error::collectable::Collectable as CollectableError;
pub use self::solc::standard_json::output::error::source_location::SourceLocation as SolcStandardJsonOutputErrorSourceLocation;
pub use self::solc::standard_json::output::error::Error as SolcStandardJsonOutputError;
pub use self::solc::standard_json::output::Output as SolcStandardJsonOutput;
pub use self::solc::version::Version as SolcVersion;
pub use self::solc::Compiler as SolcCompiler;
pub use self::warning_type::WarningType;

use std::collections::BTreeMap;
use std::collections::BTreeSet;
use std::io::Write;
use std::path::PathBuf;

use rayon::iter::IntoParallelIterator;
use rayon::iter::ParallelIterator;

/// The default error compatible with `solc` standard JSON output.
pub type Result<T> = std::result::Result<T, SolcStandardJsonOutputError>;

///
/// Runs the Yul mode for the EraVM target.
///
pub fn yul_to_eravm(
    paths: &[PathBuf],
    libraries: &[String],
    solc_path: Option<String>,
    messages: &mut Vec<SolcStandardJsonOutputError>,
    enable_eravm_extensions: bool,
    metadata_hash_type: era_compiler_common::HashType,
    optimizer_settings: era_compiler_llvm_context::OptimizerSettings,
    llvm_options: Vec<String>,
    output_assembly: bool,
    threads: Option<usize>,
    debug_config: Option<era_compiler_llvm_context::DebugConfig>,
) -> anyhow::Result<EraVMBuild> {
    let libraries = SolcStandardJsonInputSettingsLibraries::try_from(libraries)?;
    let linker_symbols = libraries.as_linker_symbols()?;

    let solc_version = match solc_path {
        Some(solc_path) => {
            if enable_eravm_extensions {
                anyhow::bail!("Yul validation cannot be done if EraVM extensions are enabled. Consider compiling without `solc`.")
            }
            let solc_compiler = SolcCompiler::try_from_path(solc_path.as_str())?;
            solc_compiler.validate_yul_paths(paths, libraries.clone(), messages)?;
            Some(solc_compiler.version)
        }
        None => None,
    };

    let project = Project::try_from_yul_paths(
        paths,
        libraries,
        None,
        solc_version.as_ref(),
        debug_config.as_ref(),
    )?;

    let build = project.compile_to_eravm(
        messages,
        enable_eravm_extensions,
        linker_symbols,
        metadata_hash_type,
        optimizer_settings,
        llvm_options,
        output_assembly,
        threads,
        debug_config,
    )?;
    Ok(build)
}

///
/// Runs the Yul mode for the EVM target.
///
pub fn yul_to_evm(
    paths: &[PathBuf],
    libraries: &[String],
    solc_path: Option<String>,
    messages: &mut Vec<SolcStandardJsonOutputError>,
    metadata_hash_type: era_compiler_common::HashType,
    optimizer_settings: era_compiler_llvm_context::OptimizerSettings,
    llvm_options: Vec<String>,
    threads: Option<usize>,
    debug_config: Option<era_compiler_llvm_context::DebugConfig>,
) -> anyhow::Result<EVMBuild> {
    let libraries = SolcStandardJsonInputSettingsLibraries::try_from(libraries)?;

    let solc_version = match solc_path {
        Some(solc_path) => {
            let solc_compiler = SolcCompiler::try_from_path(solc_path.as_str())?;
            solc_compiler.validate_yul_paths(paths, libraries.clone(), messages)?;
            Some(solc_compiler.version)
        }
        None => None,
    };

    let project = Project::try_from_yul_paths(
        paths,
        libraries,
        None,
        solc_version.as_ref(),
        debug_config.as_ref(),
    )?;

    let build = project.compile_to_evm(
        messages,
        optimizer_settings,
        llvm_options,
        metadata_hash_type,
        threads,
        debug_config,
    )?;
    Ok(build)
}

///
/// Runs the LLVM IR mode for the EraVM target.
///
pub fn llvm_ir_to_eravm(
    paths: &[PathBuf],
    libraries: &[String],
    messages: &mut Vec<SolcStandardJsonOutputError>,
    metadata_hash_type: era_compiler_common::HashType,
    optimizer_settings: era_compiler_llvm_context::OptimizerSettings,
    llvm_options: Vec<String>,
    output_assembly: bool,
    threads: Option<usize>,
    debug_config: Option<era_compiler_llvm_context::DebugConfig>,
) -> anyhow::Result<EraVMBuild> {
    let libraries = SolcStandardJsonInputSettingsLibraries::try_from(libraries)?;
    let linker_symbols = libraries.as_linker_symbols()?;

    let project = Project::try_from_llvm_ir_paths(paths, libraries, None)?;

    let build = project.compile_to_eravm(
        messages,
        false,
        linker_symbols,
        metadata_hash_type,
        optimizer_settings,
        llvm_options,
        output_assembly,
        threads,
        debug_config,
    )?;
    Ok(build)
}

///
/// Runs the LLVM IR mode for the EVM target.
///
pub fn llvm_ir_to_evm(
    paths: &[PathBuf],
    libraries: &[String],
    messages: &mut Vec<SolcStandardJsonOutputError>,
    metadata_hash_type: era_compiler_common::HashType,
    optimizer_settings: era_compiler_llvm_context::OptimizerSettings,
    llvm_options: Vec<String>,
    threads: Option<usize>,
    debug_config: Option<era_compiler_llvm_context::DebugConfig>,
) -> anyhow::Result<EVMBuild> {
    let libraries = SolcStandardJsonInputSettingsLibraries::try_from(libraries)?;

    let project = Project::try_from_llvm_ir_paths(paths, libraries, None)?;

    let build = project.compile_to_evm(
        messages,
        optimizer_settings,
        llvm_options,
        metadata_hash_type,
        threads,
        debug_config,
    )?;
    Ok(build)
}

///
/// Runs the EraVM assembly mode.
///
pub fn eravm_assembly(
    paths: &[PathBuf],
    messages: &mut Vec<SolcStandardJsonOutputError>,
    metadata_hash_type: era_compiler_common::HashType,
    llvm_options: Vec<String>,
    output_assembly: bool,
    threads: Option<usize>,
    debug_config: Option<era_compiler_llvm_context::DebugConfig>,
) -> anyhow::Result<EraVMBuild> {
    let project = Project::try_from_eravm_assembly_paths(paths, None)?;

    let optimizer_settings = era_compiler_llvm_context::OptimizerSettings::none();
    let build = project.compile_to_eravm(
        messages,
        false,
        BTreeMap::new(),
        metadata_hash_type,
        optimizer_settings,
        llvm_options,
        output_assembly,
        threads,
        debug_config,
    )?;
    Ok(build)
}

///
/// Runs the standard output mode for the EraVM target.
///
pub fn standard_output_eravm(
    paths: &[PathBuf],
    libraries: &[String],
    solc_compiler: &SolcCompiler,
    messages: &mut Vec<SolcStandardJsonOutputError>,
    codegen: Option<SolcStandardJsonInputSettingsCodegen>,
    evm_version: Option<era_compiler_common::EVMVersion>,
    enable_eravm_extensions: bool,
    metadata_hash_type: era_compiler_common::HashType,
    use_literal_content: bool,
    base_path: Option<String>,
    include_paths: Vec<String>,
    allow_paths: Option<String>,
    remappings: BTreeSet<String>,
    optimizer_settings: era_compiler_llvm_context::OptimizerSettings,
    llvm_options: Vec<String>,
    output_assembly: bool,
    suppressed_errors: Vec<ErrorType>,
    suppressed_warnings: Vec<WarningType>,
    threads: Option<usize>,
    debug_config: Option<era_compiler_llvm_context::DebugConfig>,
) -> anyhow::Result<EraVMBuild> {
    let solc_version = solc_compiler.version.to_owned();
    let solc_codegen = SolcStandardJsonInputSettingsCodegen::new(&solc_version, codegen);

    let mut solc_input = SolcStandardJsonInput::try_from_solidity_paths(
        paths,
        libraries,
        remappings,
        SolcStandardJsonInputSettingsOptimizer::default(),
        codegen,
        evm_version,
        enable_eravm_extensions,
        SolcStandardJsonInputSettingsSelection::new_required(solc_codegen),
        SolcStandardJsonInputSettingsMetadata::new(use_literal_content, metadata_hash_type),
        llvm_options.clone(),
        suppressed_errors,
        suppressed_warnings,
        false,
        false,
    )?;

    let mut solc_output = solc_compiler.standard_json(
        &mut solc_input,
        Some(solc_codegen),
        messages,
        base_path,
        include_paths,
        allow_paths,
    )?;
    solc_output.take_and_write_warnings();
    solc_output.collect_errors()?;

    let linker_symbols = solc_input.settings.libraries.as_linker_symbols()?;

    let project = Project::try_from_solc_output(
<<<<<<< HEAD
        solc_input.settings.libraries,
        solc_pipeline,
=======
        libraries,
        solc_codegen,
>>>>>>> 93790c46
        &mut solc_output,
        solc_compiler,
        debug_config.as_ref(),
    )?;
    solc_output.take_and_write_warnings();
    solc_output.collect_errors()?;

    let build = project.compile_to_eravm(
        messages,
        enable_eravm_extensions,
        linker_symbols,
        metadata_hash_type,
        optimizer_settings,
        llvm_options,
        output_assembly,
        threads,
        debug_config,
    )?;
    Ok(build)
}

///
/// Runs the standard output mode for the EVM target.
///
pub fn standard_output_evm(
    paths: &[PathBuf],
    libraries: &[String],
    solc_compiler: &SolcCompiler,
    messages: &mut Vec<SolcStandardJsonOutputError>,
    codegen: Option<SolcStandardJsonInputSettingsCodegen>,
    evm_version: Option<era_compiler_common::EVMVersion>,
    metadata_hash_type: era_compiler_common::HashType,
    use_literal_content: bool,
    base_path: Option<String>,
    include_paths: Vec<String>,
    allow_paths: Option<String>,
    remappings: BTreeSet<String>,
    optimizer_settings: era_compiler_llvm_context::OptimizerSettings,
    llvm_options: Vec<String>,
    threads: Option<usize>,
    debug_config: Option<era_compiler_llvm_context::DebugConfig>,
) -> anyhow::Result<EVMBuild> {
    let solc_version = solc_compiler.version.to_owned();
    let solc_codegen = SolcStandardJsonInputSettingsCodegen::new(&solc_version, codegen);

    let mut solc_input = SolcStandardJsonInput::try_from_solidity_paths(
        paths,
        libraries,
        remappings,
        SolcStandardJsonInputSettingsOptimizer::default(),
        codegen,
        evm_version,
        false,
        SolcStandardJsonInputSettingsSelection::new_required(solc_codegen),
        SolcStandardJsonInputSettingsMetadata::new(use_literal_content, metadata_hash_type),
        llvm_options.clone(),
        vec![],
        vec![],
        false,
        false,
    )?;

    let mut solc_output = solc_compiler.standard_json(
        &mut solc_input,
        Some(solc_codegen),
        messages,
        base_path,
        include_paths,
        allow_paths,
    )?;
    solc_output.take_and_write_warnings();
    solc_output.collect_errors()?;

    let project = Project::try_from_solc_output(
<<<<<<< HEAD
        solc_input.settings.libraries,
        solc_pipeline,
=======
        libraries,
        solc_codegen,
>>>>>>> 93790c46
        &mut solc_output,
        solc_compiler,
        debug_config.as_ref(),
    )?;
    solc_output.take_and_write_warnings();
    solc_output.collect_errors()?;

    let build = project.compile_to_evm(
        messages,
        optimizer_settings,
        llvm_options,
        metadata_hash_type,
        threads,
        debug_config,
    )?;
    Ok(build)
}

///
/// Runs the standard JSON mode for the EraVM target.
///
pub fn standard_json_eravm(
    solc_compiler: Option<SolcCompiler>,
    codegen: Option<SolcStandardJsonInputSettingsCodegen>,
    enable_eravm_extensions: bool,
    detect_missing_libraries: bool,
    json_path: Option<PathBuf>,
    messages: &mut Vec<SolcStandardJsonOutputError>,
    base_path: Option<String>,
    include_paths: Vec<String>,
    allow_paths: Option<String>,
    threads: Option<usize>,
    debug_config: Option<era_compiler_llvm_context::DebugConfig>,
) -> anyhow::Result<()> {
    let mut solc_input = SolcStandardJsonInput::try_from(json_path.as_deref())?;
    let language = solc_input.language;
<<<<<<< HEAD
    let prune_output = solc_input.settings.get_unset_required();
    let linker_symbols = solc_input.settings.libraries.as_linker_symbols()?;
=======
    let libraries = solc_input.settings.libraries.clone();
    let prune_output = solc_input.settings.selection_to_prune();

>>>>>>> 93790c46
    let optimizer_settings =
        era_compiler_llvm_context::OptimizerSettings::try_from(&solc_input.settings.optimizer)?;
    let llvm_options = solc_input.settings.llvm_options.clone();

    let codegen = if solc_input.settings.force_evmla {
        Some(SolcStandardJsonInputSettingsCodegen::EVMLA)
    } else {
        codegen
    };
    let enable_eravm_extensions =
        solc_input.settings.enable_eravm_extensions || enable_eravm_extensions;
    let detect_missing_libraries =
        solc_input.settings.detect_missing_libraries || detect_missing_libraries;
    let metadata_hash_type = solc_input.settings.metadata.hash_type;
    let output_assembly = solc_input
        .settings
        .output_selection
        .contains(&SolcStandardJsonInputSettingsSelectionFlag::EraVMAssembly);

    let (mut solc_output, solc_version, project) = match (language, solc_compiler) {
        (SolcStandardJsonInputLanguage::Solidity, solc_compiler) => {
            let solc_compiler = match solc_compiler {
                Some(solc_compiler) => solc_compiler,
                None => SolcCompiler::try_from_default()?,
            };

            let solc_codegen =
                SolcStandardJsonInputSettingsCodegen::new(&solc_compiler.version, codegen);
            solc_input.extend_selection(SolcStandardJsonInputSettingsSelection::new_required(
                solc_codegen,
            ));

            let mut solc_output = solc_compiler.standard_json(
                &mut solc_input,
                Some(solc_codegen),
                messages,
                base_path,
                include_paths,
                allow_paths,
            )?;
            if solc_output.has_errors() {
                solc_output.write_and_exit(prune_output);
            }

            let project = Project::try_from_solc_output(
<<<<<<< HEAD
                solc_input.settings.libraries,
                solc_pipeline,
=======
                libraries,
                solc_codegen,
>>>>>>> 93790c46
                &mut solc_output,
                &solc_compiler,
                debug_config.as_ref(),
            )?;
            if solc_output.has_errors() {
                solc_output.write_and_exit(prune_output);
            }

            (solc_output, Some(solc_compiler.version), project)
        }
        (SolcStandardJsonInputLanguage::Yul, Some(solc_compiler)) => {
            let mut solc_output =
                solc_compiler.validate_yul_standard_json(&mut solc_input, messages)?;
            if solc_output.has_errors() {
                solc_output.write_and_exit(prune_output);
            }

            let project = Project::try_from_yul_sources(
                solc_input.sources,
                solc_input.settings.libraries,
                Some(&mut solc_output),
                Some(&solc_compiler.version),
                debug_config.as_ref(),
            )?;
            if solc_output.has_errors() {
                solc_output.write_and_exit(prune_output);
            }

            (solc_output, Some(solc_compiler.version), project)
        }
        (SolcStandardJsonInputLanguage::Yul, None) => {
            let mut solc_output = SolcStandardJsonOutput::new(&solc_input.sources, messages);

            let project = Project::try_from_yul_sources(
                solc_input.sources,
                solc_input.settings.libraries,
                Some(&mut solc_output),
                None,
                debug_config.as_ref(),
            )?;
            if solc_output.has_errors() {
                solc_output.write_and_exit(prune_output);
            }

            (solc_output, None, project)
        }
        (SolcStandardJsonInputLanguage::LLVMIR, Some(_)) => {
            anyhow::bail!("LLVM IR projects cannot be compiled with `solc`")
        }
        (SolcStandardJsonInputLanguage::LLVMIR, None) => {
            let mut solc_output = SolcStandardJsonOutput::new(&solc_input.sources, messages);

            let project = Project::try_from_llvm_ir_sources(
                solc_input.sources,
                solc_input.settings.libraries,
                Some(&mut solc_output),
            )?;
            if solc_output.has_errors() {
                solc_output.write_and_exit(prune_output);
            }

            (solc_output, None, project)
        }
        (SolcStandardJsonInputLanguage::EraVMAssembly, Some(_)) => {
            anyhow::bail!("EraVM assembly projects cannot be compiled with `solc`")
        }
        (SolcStandardJsonInputLanguage::EraVMAssembly, None) => {
            let mut solc_output = SolcStandardJsonOutput::new(&solc_input.sources, messages);

            let project = Project::try_from_eravm_assembly_sources(
                solc_input.sources,
                Some(&mut solc_output),
            )?;
            if solc_output.has_errors() {
                solc_output.write_and_exit(prune_output);
            }

            (solc_output, None, project)
        }
    };

    if detect_missing_libraries {
        let missing_libraries = project.get_missing_libraries();
        missing_libraries.write_to_standard_json(&mut solc_output, solc_version.as_ref());
    } else {
        let build = project.compile_to_eravm(
            messages,
            enable_eravm_extensions,
            linker_symbols,
            metadata_hash_type,
            optimizer_settings,
            llvm_options,
            output_assembly,
            threads,
            debug_config,
        )?;
        build.write_to_standard_json(&mut solc_output, solc_version.as_ref())?;
    }
    solc_output.write_and_exit(prune_output);
}

///
/// Runs the standard JSON mode for the EVM target.
///
pub fn standard_json_evm(
    solc_compiler: Option<SolcCompiler>,
    codegen: Option<SolcStandardJsonInputSettingsCodegen>,
    json_path: Option<PathBuf>,
    messages: &mut Vec<SolcStandardJsonOutputError>,
    base_path: Option<String>,
    include_paths: Vec<String>,
    allow_paths: Option<String>,
    threads: Option<usize>,
    debug_config: Option<era_compiler_llvm_context::DebugConfig>,
) -> anyhow::Result<()> {
    let mut solc_input = SolcStandardJsonInput::try_from(json_path.as_deref())?;
    let language = solc_input.language;
<<<<<<< HEAD
    let prune_output = solc_input.settings.get_unset_required();
=======
    let libraries = solc_input.settings.libraries.clone();
    let prune_output = solc_input.settings.selection_to_prune();
>>>>>>> 93790c46

    let optimizer_settings =
        era_compiler_llvm_context::OptimizerSettings::try_from(&solc_input.settings.optimizer)?;
    let llvm_options = solc_input.settings.llvm_options.clone();

    let metadata_hash_type = solc_input.settings.metadata.hash_type;

    let (mut solc_output, solc_version, project) = match (language, solc_compiler) {
        (SolcStandardJsonInputLanguage::Solidity, solc_compiler) => {
            let solc_compiler = match solc_compiler {
                Some(solc_compiler) => solc_compiler,
                None => SolcCompiler::try_from_default()?,
            };

            let solc_codegen =
                SolcStandardJsonInputSettingsCodegen::new(&solc_compiler.version, codegen);
            solc_input.extend_selection(SolcStandardJsonInputSettingsSelection::new_required(
                solc_codegen,
            ));

            let mut solc_output = solc_compiler.standard_json(
                &mut solc_input,
                Some(solc_codegen),
                messages,
                base_path,
                include_paths,
                allow_paths,
            )?;
            if solc_output.has_errors() {
                solc_output.write_and_exit(prune_output);
            }

            let project = Project::try_from_solc_output(
<<<<<<< HEAD
                solc_input.settings.libraries,
                solc_pipeline,
=======
                libraries,
                solc_codegen,
>>>>>>> 93790c46
                &mut solc_output,
                &solc_compiler,
                debug_config.as_ref(),
            )?;
            if solc_output.has_errors() {
                solc_output.write_and_exit(prune_output);
            }

            (solc_output, Some(solc_compiler.version), project)
        }
        (SolcStandardJsonInputLanguage::Yul, Some(solc_compiler)) => {
            let mut solc_output =
                solc_compiler.validate_yul_standard_json(&mut solc_input, messages)?;
            if solc_output.has_errors() {
                solc_output.write_and_exit(prune_output);
            }

            let project = Project::try_from_yul_sources(
                solc_input.sources,
                solc_input.settings.libraries,
                Some(&mut solc_output),
                Some(&solc_compiler.version),
                debug_config.as_ref(),
            )?;
            if solc_output.has_errors() {
                solc_output.write_and_exit(prune_output);
            }

            (solc_output, Some(solc_compiler.version), project)
        }
        (SolcStandardJsonInputLanguage::Yul, None) => {
            let mut solc_output = SolcStandardJsonOutput::new(&solc_input.sources, messages);

            let project = Project::try_from_yul_sources(
                solc_input.sources,
                solc_input.settings.libraries,
                Some(&mut solc_output),
                None,
                debug_config.as_ref(),
            )?;
            if solc_output.has_errors() {
                solc_output.write_and_exit(prune_output);
            }

            (solc_output, None, project)
        }
        (SolcStandardJsonInputLanguage::LLVMIR, Some(_)) => {
            anyhow::bail!("LLVM IR projects cannot be compiled with `solc`")
        }
        (SolcStandardJsonInputLanguage::LLVMIR, None) => {
            let mut solc_output = SolcStandardJsonOutput::new(&solc_input.sources, messages);

            let project = Project::try_from_llvm_ir_sources(
                solc_input.sources,
                solc_input.settings.libraries,
                Some(&mut solc_output),
            )?;
            if solc_output.has_errors() {
                solc_output.write_and_exit(prune_output);
            }

            (solc_output, None, project)
        }
        (SolcStandardJsonInputLanguage::EraVMAssembly, _) => {
            anyhow::bail!("Compiling EraVM assembly to EVM is not supported")
        }
    };

    let build = project.compile_to_evm(
        messages,
        optimizer_settings,
        llvm_options,
        metadata_hash_type,
        threads,
        debug_config,
    )?;
    build.write_to_standard_json(&mut solc_output, solc_version.as_ref())?;
    solc_output.write_and_exit(prune_output);
}

///
/// Runs the combined JSON mode for the EraVM target.
///
pub fn combined_json_eravm(
    format: String,
    paths: &[PathBuf],
    libraries: &[String],
    solc_compiler: &SolcCompiler,
    messages: &mut Vec<SolcStandardJsonOutputError>,
    codegen: Option<SolcStandardJsonInputSettingsCodegen>,
    evm_version: Option<era_compiler_common::EVMVersion>,
    enable_eravm_extensions: bool,
    metadata_hash_type: era_compiler_common::HashType,
    use_literal_content: bool,
    base_path: Option<String>,
    include_paths: Vec<String>,
    allow_paths: Option<String>,
    remappings: BTreeSet<String>,
    output_directory: Option<PathBuf>,
    overwrite: bool,
    optimizer_settings: era_compiler_llvm_context::OptimizerSettings,
    llvm_options: Vec<String>,
    output_assembly: bool,
    suppressed_errors: Vec<ErrorType>,
    suppressed_warnings: Vec<WarningType>,
    threads: Option<usize>,
    debug_config: Option<era_compiler_llvm_context::DebugConfig>,
) -> anyhow::Result<()> {
    let build = standard_output_eravm(
        paths,
        libraries,
        solc_compiler,
        messages,
        codegen,
        evm_version,
        enable_eravm_extensions,
        metadata_hash_type,
        use_literal_content,
        base_path,
        include_paths,
        allow_paths,
        remappings,
        optimizer_settings,
        llvm_options,
        output_assembly,
        suppressed_errors,
        suppressed_warnings,
        threads,
        debug_config,
    )?;

    let mut combined_json = solc_compiler.combined_json(paths, format.as_str())?;
    build.write_to_combined_json(&mut combined_json)?;

    match output_directory {
        Some(output_directory) => {
            std::fs::create_dir_all(output_directory.as_path())?;
            combined_json.write_to_directory(output_directory.as_path(), overwrite)?;

            writeln!(
                std::io::stderr(),
                "Compiler run successful. Artifact(s) can be found in directory {output_directory:?}."
            )?;
        }
        None => {
            serde_json::to_writer(std::io::stdout(), &combined_json)?;
        }
    }
    std::process::exit(era_compiler_common::EXIT_CODE_SUCCESS);
}

///
/// Runs the combined JSON mode for the EVM target.
///
pub fn combined_json_evm(
    format: String,
    paths: &[PathBuf],
    libraries: &[String],
    solc_compiler: &SolcCompiler,
    messages: &mut Vec<SolcStandardJsonOutputError>,
    codegen: Option<SolcStandardJsonInputSettingsCodegen>,
    evm_version: Option<era_compiler_common::EVMVersion>,
    metadata_hash_type: era_compiler_common::HashType,
    use_literal_content: bool,
    base_path: Option<String>,
    include_paths: Vec<String>,
    allow_paths: Option<String>,
    remappings: BTreeSet<String>,
    output_directory: Option<PathBuf>,
    overwrite: bool,
    optimizer_settings: era_compiler_llvm_context::OptimizerSettings,
    llvm_options: Vec<String>,
    threads: Option<usize>,
    debug_config: Option<era_compiler_llvm_context::DebugConfig>,
) -> anyhow::Result<()> {
    let build = standard_output_evm(
        paths,
        libraries,
        solc_compiler,
        messages,
        codegen,
        evm_version,
        metadata_hash_type,
        use_literal_content,
        base_path,
        include_paths,
        allow_paths,
        remappings,
        optimizer_settings,
        llvm_options,
        threads,
        debug_config,
    )?;

    let mut combined_json = solc_compiler.combined_json(paths, format.as_str())?;
    build.write_to_combined_json(&mut combined_json)?;

    match output_directory {
        Some(output_directory) => {
            std::fs::create_dir_all(output_directory.as_path())?;
            combined_json.write_to_directory(output_directory.as_path(), overwrite)?;

            writeln!(
                std::io::stderr(),
                "Compiler run successful. Artifact(s) can be found in directory {output_directory:?}."
            )?;
        }
        None => {
            serde_json::to_writer(std::io::stdout(), &combined_json)?;
        }
    }
    std::process::exit(era_compiler_common::EXIT_CODE_SUCCESS);
}

///
/// Runs the disassembler for EraVM bytecode file and prints the output to stdout.
///
pub fn disassemble_eravm(paths: Vec<String>) -> anyhow::Result<()> {
    let bytecodes = paths
        .into_par_iter()
        .map(|path| {
            let pathbuf = PathBuf::from(path.as_str());
            let bytecode = match pathbuf.extension().and_then(|extension| extension.to_str()) {
                Some("hex") => {
                    let string = std::fs::read_to_string(pathbuf)?;
                    let hexadecimal_string =
                        string.trim().strip_prefix("0x").unwrap_or(string.as_str());
                    hex::decode(hexadecimal_string)?
                }
                Some("zbin") => std::fs::read(pathbuf)?,
                Some(extension) => anyhow::bail!(
                    "Invalid file extension: {extension}. Supported extensions: *.hex, *.zbin"
                ),
                None => {
                    anyhow::bail!("Missing file extension. Supported extensions: *.hex, *.zbin")
                }
            };
            Ok((path, bytecode))
        })
        .collect::<anyhow::Result<BTreeMap<String, Vec<u8>>>>()?;

    let target_machine = era_compiler_llvm_context::TargetMachine::new(
        era_compiler_common::Target::EraVM,
        &era_compiler_llvm_context::OptimizerSettings::cycles(),
        &[],
    )?;

    let disassemblies: Vec<(String, String)> = bytecodes
        .into_iter()
        .map(|(path, bytecode)| {
            let disassembly =
                era_compiler_llvm_context::eravm_disassemble(&target_machine, bytecode.as_slice())?;
            Ok((path, disassembly))
        })
        .collect::<anyhow::Result<Vec<(String, String)>>>()?;

    for (path, disassembly) in disassemblies.into_iter() {
        writeln!(std::io::stderr(), "File `{path}` disassembly:\n\n")?;
        writeln!(std::io::stdout(), "{disassembly}")?;
        writeln!(std::io::stderr(), "\n\n")?;
    }
    std::process::exit(era_compiler_common::EXIT_CODE_SUCCESS);
}

///
/// Runs the linker for EraVM bytecode file, modifying it in place.
///
pub fn link_eravm(paths: Vec<String>, libraries: &[String]) -> anyhow::Result<()> {
    let bytecodes = paths
        .into_par_iter()
        .map(|path| {
            let bytecode_string = std::fs::read_to_string(path.as_str())?;
            let bytecode = hex::decode(
                bytecode_string
                    .strip_prefix("0x")
                    .unwrap_or(bytecode_string.as_str()),
            )?;
            Ok((path, bytecode))
        })
        .collect::<anyhow::Result<BTreeMap<String, Vec<u8>>>>()?;

    let linker_symbols =
        SolcStandardJsonInputSettingsLibraries::try_from(libraries)?.as_linker_symbols()?;
    let mut linked_objects = serde_json::Map::new();
    let mut unlinked_objects = serde_json::Map::new();
    let mut ignored_objects = serde_json::Map::new();

    bytecodes
        .into_iter()
        .try_for_each(|(path, bytecode)| -> anyhow::Result<()> {
            let memory_buffer = inkwell::memory_buffer::MemoryBuffer::create_from_memory_range(
                bytecode.as_slice(),
                "bytecode",
                false,
            );
            let already_linked = !memory_buffer.is_elf_eravm();

            let (memory_buffer_linked, bytecode_hash) =
                era_compiler_llvm_context::eravm_link(memory_buffer, &linker_symbols)?;

            if let Some(bytecode_hash) = bytecode_hash {
                if already_linked {
                    ignored_objects.insert(
                        path.clone(),
                        serde_json::Value::String(hex::encode(bytecode_hash)),
                    );
                } else {
                    linked_objects.insert(
                        path.clone(),
                        serde_json::Value::String(hex::encode(bytecode_hash)),
                    );
                }
            }
            if memory_buffer_linked.is_elf_eravm() {
                unlinked_objects.insert(
                    path.clone(),
                    serde_json::Value::Array(
                        memory_buffer_linked
                            .get_undefined_symbols_eravm()
                            .iter()
                            .map(|symbol| serde_json::Value::String(symbol.to_string()))
                            .collect(),
                    ),
                );
            }

            std::fs::write(path, hex::encode(memory_buffer_linked.as_slice()))?;

            Ok(())
        })?;

    serde_json::to_writer(
        std::io::stdout(),
        &serde_json::json!({
            "linked": linked_objects,
            "unlinked": unlinked_objects,
            "ignored": ignored_objects,
        }),
    )?;
    std::process::exit(era_compiler_common::EXIT_CODE_SUCCESS);
}<|MERGE_RESOLUTION|>--- conflicted
+++ resolved
@@ -37,12 +37,9 @@
 pub use self::solc::combined_json::contract::Contract as SolcCombinedJsonContract;
 pub use self::solc::combined_json::CombinedJson as SolcCombinedJson;
 pub use self::solc::standard_json::input::language::Language as SolcStandardJsonInputLanguage;
-<<<<<<< HEAD
+pub use self::solc::standard_json::input::settings::codegen::Codegen as SolcStandardJsonInputSettingsCodegen;
 pub use self::solc::standard_json::input::settings::libraries::missing::MissingLibraries;
 pub use self::solc::standard_json::input::settings::libraries::Libraries as SolcStandardJsonInputSettingsLibraries;
-=======
-pub use self::solc::standard_json::input::settings::codegen::Codegen as SolcStandardJsonInputSettingsCodegen;
->>>>>>> 93790c46
 pub use self::solc::standard_json::input::settings::metadata::Metadata as SolcStandardJsonInputSettingsMetadata;
 pub use self::solc::standard_json::input::settings::optimizer::Optimizer as SolcStandardJsonInputSettingsOptimizer;
 pub use self::solc::standard_json::input::settings::selection::file::flag::Flag as SolcStandardJsonInputSettingsSelectionFlag;
@@ -319,13 +316,8 @@
     let linker_symbols = solc_input.settings.libraries.as_linker_symbols()?;
 
     let project = Project::try_from_solc_output(
-<<<<<<< HEAD
         solc_input.settings.libraries,
-        solc_pipeline,
-=======
-        libraries,
         solc_codegen,
->>>>>>> 93790c46
         &mut solc_output,
         solc_compiler,
         debug_config.as_ref(),
@@ -400,13 +392,8 @@
     solc_output.collect_errors()?;
 
     let project = Project::try_from_solc_output(
-<<<<<<< HEAD
         solc_input.settings.libraries,
-        solc_pipeline,
-=======
-        libraries,
         solc_codegen,
->>>>>>> 93790c46
         &mut solc_output,
         solc_compiler,
         debug_config.as_ref(),
@@ -443,14 +430,8 @@
 ) -> anyhow::Result<()> {
     let mut solc_input = SolcStandardJsonInput::try_from(json_path.as_deref())?;
     let language = solc_input.language;
-<<<<<<< HEAD
-    let prune_output = solc_input.settings.get_unset_required();
+    let prune_output = solc_input.settings.selection_to_prune();
     let linker_symbols = solc_input.settings.libraries.as_linker_symbols()?;
-=======
-    let libraries = solc_input.settings.libraries.clone();
-    let prune_output = solc_input.settings.selection_to_prune();
-
->>>>>>> 93790c46
     let optimizer_settings =
         era_compiler_llvm_context::OptimizerSettings::try_from(&solc_input.settings.optimizer)?;
     let llvm_options = solc_input.settings.llvm_options.clone();
@@ -496,13 +477,8 @@
             }
 
             let project = Project::try_from_solc_output(
-<<<<<<< HEAD
                 solc_input.settings.libraries,
-                solc_pipeline,
-=======
-                libraries,
                 solc_codegen,
->>>>>>> 93790c46
                 &mut solc_output,
                 &solc_compiler,
                 debug_config.as_ref(),
@@ -620,12 +596,7 @@
 ) -> anyhow::Result<()> {
     let mut solc_input = SolcStandardJsonInput::try_from(json_path.as_deref())?;
     let language = solc_input.language;
-<<<<<<< HEAD
-    let prune_output = solc_input.settings.get_unset_required();
-=======
-    let libraries = solc_input.settings.libraries.clone();
     let prune_output = solc_input.settings.selection_to_prune();
->>>>>>> 93790c46
 
     let optimizer_settings =
         era_compiler_llvm_context::OptimizerSettings::try_from(&solc_input.settings.optimizer)?;
@@ -659,13 +630,8 @@
             }
 
             let project = Project::try_from_solc_output(
-<<<<<<< HEAD
                 solc_input.settings.libraries,
-                solc_pipeline,
-=======
-                libraries,
                 solc_codegen,
->>>>>>> 93790c46
                 &mut solc_output,
                 &solc_compiler,
                 debug_config.as_ref(),
