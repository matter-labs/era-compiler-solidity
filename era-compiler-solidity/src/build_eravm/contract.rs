--- conflicted
+++ resolved
@@ -215,26 +215,19 @@
         if let Some(metadata) = combined_json_contract.metadata.as_mut() {
             *metadata = self.metadata_json.to_string();
         }
+
+        combined_json_contract.assembly = self.build.assembly;
         combined_json_contract.bin = Some(hexadecimal_bytecode);
         combined_json_contract
             .bin_runtime
             .clone_from(&combined_json_contract.bin);
 
-<<<<<<< HEAD
-        combined_json_contract.assembly = self
-            .build
-            .assembly
-            .map(serde_json::Value::String)
-            .unwrap_or_default();
         combined_json_contract
             .missing_libraries
             .extend(self.missing_libraries);
         combined_json_contract
             .factory_deps_unlinked
             .extend(self.factory_dependencies);
-=======
-        combined_json_contract.assembly = self.build.assembly;
->>>>>>> 78e73c1b
         combined_json_contract.factory_deps.extend(
             self.factory_dependencies_resolved
                 .into_iter()
