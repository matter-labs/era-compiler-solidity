--- conflicted
+++ resolved
@@ -2,13 +2,8 @@
 
 if "%~1"=="--version" (
     echo solc, the solidity compiler commandline interface
-<<<<<<< HEAD
     echo Version: 0.8.30+commit.deadbeef.platform.toolchain
-    echo ZKsync: 0.8.30-1.0.1
-=======
-    echo Version: 0.8.29+commit.deadbeef.platform.toolchain
-    echo ZKsync: 0.8.29-1.0.2
->>>>>>> c7f183e0
+    echo ZKsync: 0.8.30-1.0.2
     exit /b 0
 )
 
