//!
//! The Solidity compiler unit tests for libraries.
//!

use std::collections::BTreeMap;

<<<<<<< HEAD
use era_compiler_solidity::solc::codegen::Codegen as SolcCodegen;
use era_compiler_solidity::solc::standard_json::input::settings::libraries::Libraries;
=======
use era_compiler_solidity::solc::standard_json::input::settings::codegen::Codegen as SolcStandardJsonInputSettingsCodegen;
>>>>>>> 93790c46
use era_compiler_solidity::solc::Compiler as SolcCompiler;

use crate::common;

#[test]
#[cfg_attr(target_os = "windows", ignore)]
fn not_specified_04_evmla() {
    not_specified(
        semver::Version::new(0, 4, 26),
        SolcStandardJsonInputSettingsCodegen::EVMLA,
    );
}
#[test]
#[cfg_attr(target_os = "windows", ignore)]
fn not_specified_05_evmla() {
    not_specified(
        semver::Version::new(0, 5, 17),
        SolcStandardJsonInputSettingsCodegen::EVMLA,
    );
}
#[test]
fn not_specified_06_evmla() {
    not_specified(
        semver::Version::new(0, 6, 12),
        SolcStandardJsonInputSettingsCodegen::EVMLA,
    );
}
#[test]
fn not_specified_07_evmla() {
    not_specified(
        semver::Version::new(0, 7, 6),
        SolcStandardJsonInputSettingsCodegen::EVMLA,
    );
}
#[test]
fn not_specified_08_evmla() {
    not_specified(
        SolcCompiler::LAST_SUPPORTED_VERSION,
        SolcStandardJsonInputSettingsCodegen::EVMLA,
    );
}
#[test]
fn not_specified_08_yul() {
    not_specified(
        SolcCompiler::LAST_SUPPORTED_VERSION,
        SolcStandardJsonInputSettingsCodegen::Yul,
    );
}

#[test]
#[cfg_attr(target_os = "windows", ignore)]
fn specified_04_evmla() {
    specified(
        semver::Version::new(0, 4, 26),
        SolcStandardJsonInputSettingsCodegen::EVMLA,
    );
}
#[test]
#[cfg_attr(target_os = "windows", ignore)]
fn specified_05_evmla() {
    specified(
        semver::Version::new(0, 5, 17),
        SolcStandardJsonInputSettingsCodegen::EVMLA,
    );
}
#[test]
fn specified_06_evmla() {
    specified(
        semver::Version::new(0, 6, 12),
        SolcStandardJsonInputSettingsCodegen::EVMLA,
    );
}
#[test]
fn specified_07_evmla() {
    specified(
        semver::Version::new(0, 7, 6),
        SolcStandardJsonInputSettingsCodegen::EVMLA,
    );
}
#[test]
fn specified_08_evmla() {
    specified(
        SolcCompiler::LAST_SUPPORTED_VERSION,
        SolcStandardJsonInputSettingsCodegen::EVMLA,
    );
}
#[test]
fn specified_08_yul() {
    specified(
        SolcCompiler::LAST_SUPPORTED_VERSION,
        SolcStandardJsonInputSettingsCodegen::Yul,
    );
}

pub const LIBRARY_TEST_SOURCE: &str = r#"
// SPDX-License-Identifier: MIT
pragma solidity >=0.4.12;

// A simple library with at least one external method
library SimpleLibrary {
    function add(uint256 a, uint256 b) external pure returns (uint256) {
        return a + b;
    }
}

// A contract calling that library
contract SimpleContract {
    using SimpleLibrary for uint256;

    function performAlgorithm(uint256 a, uint256 b) public pure returns (uint256) {
        uint sum = 0;
        if (a > b) {
            while (true) {
                sum += a.add(b);
            }
        }
        return sum;
    }
}
    "#;

fn not_specified(version: semver::Version, codegen: SolcStandardJsonInputSettingsCodegen) {
    let mut sources = BTreeMap::new();
    sources.insert("test.sol".to_owned(), LIBRARY_TEST_SOURCE.to_owned());

    let output = common::build_solidity_and_detect_missing_libraries(
        sources.clone(),
        Libraries::default(),
        &version,
        codegen,
    )
    .expect("Test failure");
    assert!(
        output
            .contracts
            .get("test.sol")
            .expect("Always exists")
            .get("SimpleContract")
            .expect("Always exists")
            .missing_libraries
            .as_ref()
            .expect("Always exists")
            .contains("test.sol:SimpleLibrary"),
        "Missing library not detected"
    );
}

fn specified(version: semver::Version, codegen: SolcStandardJsonInputSettingsCodegen) {
    let mut sources = BTreeMap::new();
    sources.insert("test.sol".to_owned(), LIBRARY_TEST_SOURCE.to_owned());

    let mut libraries = BTreeMap::new();
    libraries
        .entry("test.sol".to_string())
        .or_insert_with(BTreeMap::new)
        .entry("SimpleLibrary".to_string())
        .or_insert("0x00000000000000000000000000000000DEADBEEF".to_string());
    let libraries = Libraries::from(libraries);

<<<<<<< HEAD
    let output =
        common::build_solidity_and_detect_missing_libraries(sources, libraries, &version, pipeline)
            .expect("Test failure");
=======
    let output = common::build_solidity_and_detect_missing_libraries(
        sources.clone(),
        libraries.clone(),
        &version,
        codegen,
    )
    .expect("Test failure");
>>>>>>> 93790c46
    assert!(
        output
            .contracts
            .get("test.sol")
            .expect("Always exists")
            .get("SimpleContract")
            .expect("Always exists")
            .missing_libraries
            .as_ref()
            .cloned()
            .unwrap_or_default()
            .is_empty(),
        "The list of missing libraries must be empty"
    );
}<|MERGE_RESOLUTION|>--- conflicted
+++ resolved
@@ -4,12 +4,8 @@
 
 use std::collections::BTreeMap;
 
-<<<<<<< HEAD
-use era_compiler_solidity::solc::codegen::Codegen as SolcCodegen;
+use era_compiler_solidity::solc::standard_json::input::settings::codegen::Codegen as SolcStandardJsonInputSettingsCodegen;
 use era_compiler_solidity::solc::standard_json::input::settings::libraries::Libraries;
-=======
-use era_compiler_solidity::solc::standard_json::input::settings::codegen::Codegen as SolcStandardJsonInputSettingsCodegen;
->>>>>>> 93790c46
 use era_compiler_solidity::solc::Compiler as SolcCompiler;
 
 use crate::common;
@@ -169,19 +165,9 @@
         .or_insert("0x00000000000000000000000000000000DEADBEEF".to_string());
     let libraries = Libraries::from(libraries);
 
-<<<<<<< HEAD
     let output =
-        common::build_solidity_and_detect_missing_libraries(sources, libraries, &version, pipeline)
+        common::build_solidity_and_detect_missing_libraries(sources, libraries, &version, codegen)
             .expect("Test failure");
-=======
-    let output = common::build_solidity_and_detect_missing_libraries(
-        sources.clone(),
-        libraries.clone(),
-        &version,
-        codegen,
-    )
-    .expect("Test failure");
->>>>>>> 93790c46
     assert!(
         output
             .contracts
