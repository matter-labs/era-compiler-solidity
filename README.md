# zkSync Era: Solidity Compiler

[![Logo](eraLogo.svg)](https://zksync.io/)

zkSync Era is a layer 2 rollup that uses zero-knowledge proofs to scale Ethereum without compromising on security
or decentralization. As it’s EVM-compatible (with Solidity/Vyper), 99% of Ethereum projects can redeploy without
needing to refactor or re-audit any code. zkSync Era also uses an LLVM-based compiler that will eventually enable
developers to write smart contracts in popular languages such as C++ and Rust.

This repository contains the EraVM Solidity compiler.

## System Requirements

Supported platforms:
- **Linux: x86_64**  
   MUSL-based static builds do not depend on system libraries and can be run on any recent Linux distribution.
- **MacOS 11+: x86_64, arm64 (M1, M2)**
- **Windows: x86_64**  
   Only Windows 10 has been tested so far, but other versions should be OK as well.

We recommend at least 4 GB of RAM available for the build process.

## Delivery Methods

1. **Install via npm**  
   Use [zkSync CLI](https://era.zksync.io/docs/tools/zksync-cli/) to obtain a compiler package and prepare a project environment. After the installation you can modify a hardhat configuration file in the project and specify `zksolc` version there. Use `npx hardhat compile` or `yarn hardhat compile` to compile. [@matterlabs/hardhat-zksync-solc](https://era.zksync.io/docs/tools/hardhat/getting-started.html) package will be used from npm repo.
2. **Download prebuilt binaries**  
   Download [solc](https://github.com/ethereum/solc-bin) and [zksolc](https://github.com/matter-labs/zksolc-bin) binaries directly from GitHub. Use the CLI or Hardhat to compile contracts.
3. **Build binaries from sources**  
   Build binaries using the guide below. Use the CLI or Hardhat to compile contracts.

## Building

1. Install some tools system-wide:  
   1.a. `apt install cmake ninja-build clang-13 lld-13 parallel` on a Debian-based Linux, with optional `musl-tools` if you need a `musl` build.  
   1.b. `pacman -S cmake ninja clang lld parallel` on an Arch-based Linux.  
   1.c. On MacOS, install the [HomeBrew](https://brew.sh) package manager (being careful to install it as the appropriate user), then `brew install cmake ninja coreutils parallel`. Install your choice of a recent LLVM/[Clang](https://clang.llvm.org) compiler, e.g. via [Xcode](https://developer.apple.com/xcode/), [Apple’s Command Line Tools](https://developer.apple.com/library/archive/technotes/tn2339/_index.html), or your preferred package manager.  
   1.d. Their equivalents with other package managers.  

2. [Install Rust](https://www.rust-lang.org/tools/install)

   Currently we are not pinned to any specific version of Rust, so just install the latest stable build for your platform.  
   Also install the `musl` target if you are compiling on Linux in order to distribute the binary:  
   `rustup target add x86_64-unknown-linux-musl`  

3. [Download a version](https://github.com/ethereum/solc-bin) of [the solc compiler](https://docs.soliditylang.org/en/v0.8.21/) compiler.  
   If it is not named exactly `solc` and in your `$PATH`, see the `--solc` option below.  

4. Check out or clone the appropriate branch of this repository.  

5. Go to the project root and run `git checkout <ref>` with the tag, branch, or commit you want to build.  

6. Install the EraVM LLVM framework builder:  
   6.a. `cargo install compiler-llvm-builder` on MacOS, or Linux for personal use.  
   6.b. `cargo install compiler-llvm-builder --target x86_64-unknown-linux-musl` on Linux for distribution.  

   The builder is not the [EraVM LLVM framework](https://github.com/matter-labs/compiler-llvm) itself; it is just a tool that clones our repository and runs the sequence of build commands. By default it is installed in `~/.cargo/bin/`, which is recommended to be added to your `$PATH`. Execute `zkevm-llvm --help` for more information.  
   If you need a specific branch of EraVM LLVM, change it in the `LLVM.lock` file at the root of this repository.  

7. Run the builder to clone and build the EraVM LLVM framework at this repository root:  
   7.1. `zkevm-llvm clone`  
   7.2. `zkevm-llvm build`  

8. Build the Solidity compiler executable:  
   8.a. `cargo build --release` on MacOS or Linux for personal use.  
   8.b. `cargo build --release --target x86_64-unknown-linux-musl` on Linux for distribution.  

9. If you need to move the built binary elsewhere, grab it from the build directory:  
   9.a. On MacOS or Linux for the default target: `./target/release/zksolc`  
   9.b. On Linux, if you are building for the target `x86_64-unknown-linux-musl`: `./target/x86_64-unknown-linux-musl/release/zksolc`  

## Usage

Check `./target/*/zksolc --help` for the compiler usage.  

The `solc` compiler must be available in `$PATH`, or its path must be passed explicitly with the `--solc` option.

For big projects it is more convenient to use the compiler via the Hardhat plugin. For single-file contracts, or small
projects, the CLI suffices.  

## Unit testing

For running unit tests, `zksolc` itself must also be available in `$PATH`, because it calls itself recursively to allow
compiling each contract in a separate process. To successfully run unit tests:

1. Run `cargo build --release`.
2. Move the binary from `./target/release/zksolc` to a directory from `$PATH`, or add the target directory itself to `$PATH`.
3. Run `cargo test`.

## CLI testing

For running command line interface tests, `zksolc` itself and `solc` must also be available in `$PATH`, because it calls itself recursively to allow compiling each contract in a separate processes. To successfully run CLI tests:

1. Go to `src/tests/cli-tests`.
2. Make `npm i`.
3. Add `solc` and `zksolc` to `$PATH`.
<<<<<<< HEAD
4. Run `npm test`. 

## CLI reference

#### `--version`
Print the version and exit.  

#### `<inputs>`
Specify the input paths and remappings.  
If an argument contains a '=', it is considered a remapping.  
Multiple Solidity files can be passed in the default Solidity mode.  
Yul, LLVM IR, and EraVM Assembly modes currently support only a single file.  

#### `--base-path <path>`
Set the given path as the root of the source tree instead of the root of the filesystem.  
Passed to `solc` without changes.  

#### `--include-path <path>`
Make an additional source directory available to the default import callback. Use multiple times if required. Only use if the base path has a non-empty value.  
Passed to `solc` without changes.  

#### `--allow-paths <path1,path2,...>`
Allow a given path for imports. For multiple paths, separate with commas.  
Passed to `solc` without changes.  

#### `-o`, `--output-dir <path>`
Create one file per component and contract/file at the specified directory, if given.  

#### `--overwrite`
Overwrite existing files (used together with -o).  

#### `-O`, `--optimization <level>`
Set the LLVM optimization parameter `-O[0 | 1 | 2 | 3 | s | z]`.  
Use `3` for best performance and `z` for minimal size.  

#### `--fallback-Oz`
Try to recompile with `-Oz` if the bytecode is too large.  

#### `--disable-solc-optimizer`
Disable the `solc` Yul/EVMLA optimizer.  
Use it if your project uses the `MSIZE` instruction, or in other cases.  
Beware that it will prevent libraries from being inlined.  

#### `--solc <path>`
Specify the path to the `solc` executable. By default, the one in `${PATH}` is used.  
In Yul mode, `solc` is used for source code validation, as `zksolc` assumes that the input Yul is valid.  
In LLVM IR mode, `solc` is unused.  

#### `-l`, `--libraries <string>`
Specify addresses of deployable libraries. Syntax: `name_1=address_1[,name_N=address_N]*`.  
Addresses are interpreted as hexadecimal strings prefixed with `0x`.  

#### `--evm-version <version>`
The EVM version to generate LLL IR for.  
See [the source code](https://github.com/matter-labs/era-compiler-llvm-context/blob/main/src/evm_version.rs) for reference.  

#### `--combined-json <options>`
Output a single JSON document containing the specified information.  
Available arguments: `abi`, `hashes`, `metadata`, `devdoc`, `userdoc`, `storage-layout`, `ast`, `asm`, `bin`, `bin-runtime`.  

#### `--standard-json`
Switch to standard JSON input/output mode. Read input from `stdin`, write output to `stdout`.  
This is the default mode used by the Hardhat plugin.  

#### `--detect-missing-libraries`
Switch to missing deployable libraries detection mode.  
Only available for standard JSON input/output mode.  
Contracts are not compiled in this mode, and all compilation artifacts are not included.  

#### `--yul`
Switch to Yul mode.  
Only one input Yul file is allowed.  
Cannot be used with combined and standard JSON modes.  

#### `--llvm-ir`
Switch to LLVM IR mode.  
Only one input LLVM IR file is allowed.  
Cannot be used with combined and standard JSON modes.  
Use this mode at your own risk, as LLVM IR input validation is not implemented.  

#### `--zkasm`
Switch to EraVM assembly mode.  
Only one input EraVM assembly file is allowed.  
Cannot be used with combined and standard JSON modes.  
Use this mode at your own risk, as EraVM assembly input validation is not implemented.  

#### `--force-evmla`
Force use of the EVM legacy assembly pipeline.  
Useful for early versions of `solc` 0.8.x, where Yul was considered highly experimental and contained more bugs than today.  

#### `--system-mode`
Enable system contract compilation mode.  
In this mode, EraVM extensions are enabled. For example, calls to addresses `0xFFFF` and less are substituted with special
EraVM instructions. In the Yul mode, the `verbatim_*` and `throw` instructions become available.  

#### `--metadata-hash`
Set metadata hash mode.  
The only supported value is `none` that disables appending the metadata hash.  
Is enabled by default.  

#### `--asm`
Output EraVM assembly of the contracts.  

#### `--bin`
Output EraVM bytecode of the contracts.  

#### `--suppress-warnings`
Suppress specified warnings.  
Available arguments: `ecrecover`, `sendtransfer`, `extcodesize`, `txorigin`, `blocktimestamp`, `blocknumber`, `blockhash`.  

#### `--debug-output-dir <path>`
Dump all IR (Yul, EVMLA, LLVM IR, assembly) to files in the specified directory.  
Only for testing and debugging.  

#### `--llvm-verify-each`
Set the verify-each option in LLVM.  
Only for testing and debugging.  

#### `--llvm-debug-logging`
Set the debug-logging option in LLVM.  
Only for testing and debugging.  
=======
4. Run `npm test`.
>>>>>>> 6991e981

## Troubleshooting

- If you get a “failed to authenticate when downloading repository… if the git CLI succeeds then net.git-fetch-with-cli may help here” error,
then prepending the `cargo` command with `CARGO_NET_GIT_FETCH_WITH_CLI=true`
may help.
- On MacOS, `git config --global credential.helper osxkeychain` followed by cloning a repository manually with a personal access token may help.
- Unset any LLVM-related environment variables you may have set, especially `LLVM_SYS_<version>_PREFIX` (see e.g. [https://crates.io/crates/llvm-sys](https://crates.io/crates/llvm-sys) and [https://llvm.org/docs/GettingStarted.html#local-llvm-configuration](https://llvm.org/docs/GettingStarted.html#local-llvm-configuration)). To make sure: `set | grep LLVM`

## License

The Solidity compiler is distributed under the terms of either

- Apache License, Version 2.0, ([LICENSE-APACHE](LICENSE-APACHE) or <http://www.apache.org/licenses/LICENSE-2.0>)
- MIT license ([LICENSE-MIT](LICENSE-MIT) or <http://opensource.org/licenses/MIT>)

at your option.

## Resources

[zkSync Era compiler toolchain documentation](https://era.zksync.io/docs/api/compiler-toolchain)

[Solidity documentation](https://docs.soliditylang.org/en/latest/)

## Official Links

- [Website](https://zksync.io/)
- [GitHub](https://github.com/matter-labs)
- [Twitter](https://twitter.com/zksync)
- [Twitter for Devs](https://twitter.com/zkSyncDevs)
- [Discord](https://join.zksync.dev/)

## Disclaimer

zkSync Era has been through extensive testing and audits, and although it is live, it is still in alpha state and
will undergo further audits and bug bounty programs. We would love to hear our community's thoughts and suggestions
about it!
It's important to note that forking it now could potentially lead to missing important
security updates, critical features, and performance improvements.<|MERGE_RESOLUTION|>--- conflicted
+++ resolved
@@ -94,131 +94,7 @@
 1. Go to `src/tests/cli-tests`.
 2. Make `npm i`.
 3. Add `solc` and `zksolc` to `$PATH`.
-<<<<<<< HEAD
-4. Run `npm test`. 
-
-## CLI reference
-
-#### `--version`
-Print the version and exit.  
-
-#### `<inputs>`
-Specify the input paths and remappings.  
-If an argument contains a '=', it is considered a remapping.  
-Multiple Solidity files can be passed in the default Solidity mode.  
-Yul, LLVM IR, and EraVM Assembly modes currently support only a single file.  
-
-#### `--base-path <path>`
-Set the given path as the root of the source tree instead of the root of the filesystem.  
-Passed to `solc` without changes.  
-
-#### `--include-path <path>`
-Make an additional source directory available to the default import callback. Use multiple times if required. Only use if the base path has a non-empty value.  
-Passed to `solc` without changes.  
-
-#### `--allow-paths <path1,path2,...>`
-Allow a given path for imports. For multiple paths, separate with commas.  
-Passed to `solc` without changes.  
-
-#### `-o`, `--output-dir <path>`
-Create one file per component and contract/file at the specified directory, if given.  
-
-#### `--overwrite`
-Overwrite existing files (used together with -o).  
-
-#### `-O`, `--optimization <level>`
-Set the LLVM optimization parameter `-O[0 | 1 | 2 | 3 | s | z]`.  
-Use `3` for best performance and `z` for minimal size.  
-
-#### `--fallback-Oz`
-Try to recompile with `-Oz` if the bytecode is too large.  
-
-#### `--disable-solc-optimizer`
-Disable the `solc` Yul/EVMLA optimizer.  
-Use it if your project uses the `MSIZE` instruction, or in other cases.  
-Beware that it will prevent libraries from being inlined.  
-
-#### `--solc <path>`
-Specify the path to the `solc` executable. By default, the one in `${PATH}` is used.  
-In Yul mode, `solc` is used for source code validation, as `zksolc` assumes that the input Yul is valid.  
-In LLVM IR mode, `solc` is unused.  
-
-#### `-l`, `--libraries <string>`
-Specify addresses of deployable libraries. Syntax: `name_1=address_1[,name_N=address_N]*`.  
-Addresses are interpreted as hexadecimal strings prefixed with `0x`.  
-
-#### `--evm-version <version>`
-The EVM version to generate LLL IR for.  
-See [the source code](https://github.com/matter-labs/era-compiler-llvm-context/blob/main/src/evm_version.rs) for reference.  
-
-#### `--combined-json <options>`
-Output a single JSON document containing the specified information.  
-Available arguments: `abi`, `hashes`, `metadata`, `devdoc`, `userdoc`, `storage-layout`, `ast`, `asm`, `bin`, `bin-runtime`.  
-
-#### `--standard-json`
-Switch to standard JSON input/output mode. Read input from `stdin`, write output to `stdout`.  
-This is the default mode used by the Hardhat plugin.  
-
-#### `--detect-missing-libraries`
-Switch to missing deployable libraries detection mode.  
-Only available for standard JSON input/output mode.  
-Contracts are not compiled in this mode, and all compilation artifacts are not included.  
-
-#### `--yul`
-Switch to Yul mode.  
-Only one input Yul file is allowed.  
-Cannot be used with combined and standard JSON modes.  
-
-#### `--llvm-ir`
-Switch to LLVM IR mode.  
-Only one input LLVM IR file is allowed.  
-Cannot be used with combined and standard JSON modes.  
-Use this mode at your own risk, as LLVM IR input validation is not implemented.  
-
-#### `--zkasm`
-Switch to EraVM assembly mode.  
-Only one input EraVM assembly file is allowed.  
-Cannot be used with combined and standard JSON modes.  
-Use this mode at your own risk, as EraVM assembly input validation is not implemented.  
-
-#### `--force-evmla`
-Force use of the EVM legacy assembly pipeline.  
-Useful for early versions of `solc` 0.8.x, where Yul was considered highly experimental and contained more bugs than today.  
-
-#### `--system-mode`
-Enable system contract compilation mode.  
-In this mode, EraVM extensions are enabled. For example, calls to addresses `0xFFFF` and less are substituted with special
-EraVM instructions. In the Yul mode, the `verbatim_*` and `throw` instructions become available.  
-
-#### `--metadata-hash`
-Set metadata hash mode.  
-The only supported value is `none` that disables appending the metadata hash.  
-Is enabled by default.  
-
-#### `--asm`
-Output EraVM assembly of the contracts.  
-
-#### `--bin`
-Output EraVM bytecode of the contracts.  
-
-#### `--suppress-warnings`
-Suppress specified warnings.  
-Available arguments: `ecrecover`, `sendtransfer`, `extcodesize`, `txorigin`, `blocktimestamp`, `blocknumber`, `blockhash`.  
-
-#### `--debug-output-dir <path>`
-Dump all IR (Yul, EVMLA, LLVM IR, assembly) to files in the specified directory.  
-Only for testing and debugging.  
-
-#### `--llvm-verify-each`
-Set the verify-each option in LLVM.  
-Only for testing and debugging.  
-
-#### `--llvm-debug-logging`
-Set the debug-logging option in LLVM.  
-Only for testing and debugging.  
-=======
 4. Run `npm test`.
->>>>>>> 6991e981
 
 ## Troubleshooting
 
