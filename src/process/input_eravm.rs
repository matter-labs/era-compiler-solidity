//!
//! Process for compiling a single compilation unit.
//!
//! The EraVM input data.
//!

use std::borrow::Cow;

use serde::Deserialize;
use serde::Serialize;

use crate::project::contract::Contract;
use crate::project::Project;

///
/// The EraVM input data.
///
#[derive(Debug, Serialize, Deserialize)]
pub struct Input<'a> {
    /// The contract representation.
    pub contract: Cow<'a, Contract>,
    /// The project representation.
<<<<<<< HEAD
    pub project: Project,
    /// Whether to enable EraVM extensions.
    pub enable_eravm_extensions: bool,
=======
    pub project: Cow<'a, Project>,
    /// The system mode flag.
    pub is_system_mode: bool,
>>>>>>> eddf5b3f
    /// Whether to append the metadata hash.
    pub include_metadata_hash: bool,
    /// Enables the test bytecode encoding.
    pub enable_test_encoding: bool,
    /// The optimizer settings.
    pub optimizer_settings: era_compiler_llvm_context::OptimizerSettings,
    /// The extra LLVM arguments.
    pub llvm_options: Vec<String>,
    /// The debug output config.
    pub debug_config: Option<era_compiler_llvm_context::DebugConfig>,
}

impl<'a> Input<'a> {
    ///
    /// A shortcut constructor.
    ///
    pub fn new(
<<<<<<< HEAD
        contract: Contract,
        project: Project,
        enable_eravm_extensions: bool,
=======
        contract: Cow<'a, Contract>,
        project: Cow<'a, Project>,
        is_system_mode: bool,
>>>>>>> eddf5b3f
        include_metadata_hash: bool,
        enable_test_encoding: bool,
        optimizer_settings: era_compiler_llvm_context::OptimizerSettings,
        llvm_options: Vec<String>,
        debug_config: Option<era_compiler_llvm_context::DebugConfig>,
    ) -> Self {
        Self {
            contract,
            project,
            enable_eravm_extensions,
            include_metadata_hash,
            enable_test_encoding,
            optimizer_settings,
            llvm_options,
            debug_config,
        }
    }
}<|MERGE_RESOLUTION|>--- conflicted
+++ resolved
@@ -20,15 +20,9 @@
     /// The contract representation.
     pub contract: Cow<'a, Contract>,
     /// The project representation.
-<<<<<<< HEAD
-    pub project: Project,
+    pub project: Cow<'a, Project>,
     /// Whether to enable EraVM extensions.
     pub enable_eravm_extensions: bool,
-=======
-    pub project: Cow<'a, Project>,
-    /// The system mode flag.
-    pub is_system_mode: bool,
->>>>>>> eddf5b3f
     /// Whether to append the metadata hash.
     pub include_metadata_hash: bool,
     /// Enables the test bytecode encoding.
@@ -46,15 +40,9 @@
     /// A shortcut constructor.
     ///
     pub fn new(
-<<<<<<< HEAD
-        contract: Contract,
-        project: Project,
-        enable_eravm_extensions: bool,
-=======
         contract: Cow<'a, Contract>,
         project: Cow<'a, Project>,
-        is_system_mode: bool,
->>>>>>> eddf5b3f
+        enable_eravm_extensions: bool,
         include_metadata_hash: bool,
         enable_test_encoding: bool,
         optimizer_settings: era_compiler_llvm_context::OptimizerSettings,
