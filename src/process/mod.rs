//!
//! Process for compiling a single compilation unit.
//!

pub mod input_eravm;
pub mod input_evm;
pub mod output_eravm;
pub mod output_evm;

use std::io::Write;
use std::path::PathBuf;
use std::process::Command;
use std::sync::OnceLock;

use crate::solc::standard_json::output::error::source_location::SourceLocation as SolcStandardJsonOutputSourceLocation;
use crate::solc::standard_json::output::error::Error as SolcStandardJsonOutputError;

use self::input_eravm::Input as EraVMInput;
use self::input_evm::Input as EVMInput;
use self::output_eravm::Output as EraVMOutput;
use self::output_evm::Output as EVMOutput;

/// The overriden executable name used when the compiler is run as a library.
pub static EXECUTABLE: OnceLock<PathBuf> = OnceLock::new();

///
/// Read input from `stdin`, compile a contract, and write the output to `stdout`.
///
pub fn run(target: era_compiler_llvm_context::Target) {
    match target {
        era_compiler_llvm_context::Target::EraVM => {
            let input_json =
                std::io::read_to_string(std::io::stdin()).expect("Stdin reading error");
            let input: EraVMInput = era_compiler_common::deserialize_from_str(input_json.as_str())
                .expect("Stdin reading error");
            if input.enable_test_encoding {
                zkevm_assembly::set_encoding_mode(zkevm_assembly::RunningVmEncodingMode::Testing);
            }

            let contract = input.contract.expect("Always exists");
            let source_location = SolcStandardJsonOutputSourceLocation::new(contract.path.clone());
            let result = contract
                .compile_to_eravm(
                    input.dependency_data,
                    input.enable_eravm_extensions,
                    input.include_metadata_hash,
                    input.optimizer_settings,
                    input.llvm_options,
                    input.output_assembly,
                    input.debug_config,
                )
                .map(EraVMOutput::new)
                .map_err(|error| {
                    SolcStandardJsonOutputError::new_error(error, Some(source_location), None)
                });
            serde_json::to_writer(std::io::stdout(), &result).expect("Stdout writing error");
        }
        era_compiler_llvm_context::Target::EVM => {
            let input_json =
                std::io::read_to_string(std::io::stdin()).expect("Stdin reading error");
            let input: EVMInput = era_compiler_common::deserialize_from_str(input_json.as_str())
                .expect("Stdin reading error");

            let contract = input.contract.expect("Always exists");
            let source_location = SolcStandardJsonOutputSourceLocation::new(contract.path.clone());
            let result = contract
                .compile_to_evm(
                    input.dependency_data,
                    input.include_metadata_hash,
                    input.optimizer_settings,
                    input.llvm_options,
                    input.debug_config,
                )
                .map(EVMOutput::new)
                .map_err(|error| {
                    SolcStandardJsonOutputError::new_error(error, Some(source_location), None)
                });
            serde_json::to_writer(std::io::stdout(), &result).expect("Stdout writing error");
        }
    }
}

///
/// Runs this process recursively to compile a single contract.
///
pub fn call<I, O>(input: I, target: era_compiler_llvm_context::Target) -> crate::Result<O>
where
    I: serde::Serialize,
    O: serde::de::DeserializeOwned,
{
    let executable = EXECUTABLE
        .get()
        .cloned()
        .unwrap_or_else(|| std::env::current_exe().expect("Current executable path getting error"));

    let mut command = Command::new(executable.as_path());
    command.stdin(std::process::Stdio::piped());
    command.stdout(std::process::Stdio::piped());
    command.stderr(std::process::Stdio::piped());
    command.arg("--recursive-process");
    command.arg("--target");
    command.arg(target.to_string());

    let mut process = command
        .spawn()
        .unwrap_or_else(|error| panic!("{executable:?} subprocess spawning: {error:?}"));

    let stdin = process
        .stdin
        .as_mut()
        .unwrap_or_else(|| panic!("{executable:?} subprocess stdin getting error"));
    let stdin_input = serde_json::to_vec(&input).expect("Always valid");
    stdin
        .write_all(stdin_input.as_slice())
        .unwrap_or_else(|error| panic!("{executable:?} subprocess stdin writing: {error:?}",));

    let result = process
        .wait_with_output()
        .unwrap_or_else(|error| panic!("{executable:?} subprocess output reading: {error:?}"));

    if result.status.code() != Some(era_compiler_common::EXIT_CODE_SUCCESS) {
<<<<<<< HEAD
        panic!(
=======
        let message = format!(
>>>>>>> 7e6c631f
            "{executable:?} subprocess failed with exit code {:?}:\n{}\n{}",
            result.status.code(),
            String::from_utf8_lossy(result.stdout.as_slice()),
            String::from_utf8_lossy(result.stderr.as_slice()),
        );
<<<<<<< HEAD
    }

    era_compiler_common::deserialize_from_slice(result.stdout.as_slice())
        .unwrap_or_else(|error| panic!("{executable:?} subprocess stdout parsing: {error:?}"))
=======
        return Err(SolcStandardJsonOutputError::new_error(message, None, None));
    }

    match era_compiler_common::deserialize_from_slice(result.stdout.as_slice()) {
        Ok(output) => output,
        Err(error) => {
            panic!(
                "{executable:?} subprocess stdout parsing error: {error:?}\n{}\n{}",
                String::from_utf8_lossy(result.stdout.as_slice()),
                String::from_utf8_lossy(result.stderr.as_slice()),
            );
        }
    }
>>>>>>> 7e6c631f
}<|MERGE_RESOLUTION|>--- conflicted
+++ resolved
@@ -119,22 +119,12 @@
         .unwrap_or_else(|error| panic!("{executable:?} subprocess output reading: {error:?}"));
 
     if result.status.code() != Some(era_compiler_common::EXIT_CODE_SUCCESS) {
-<<<<<<< HEAD
-        panic!(
-=======
         let message = format!(
->>>>>>> 7e6c631f
             "{executable:?} subprocess failed with exit code {:?}:\n{}\n{}",
             result.status.code(),
             String::from_utf8_lossy(result.stdout.as_slice()),
             String::from_utf8_lossy(result.stderr.as_slice()),
         );
-<<<<<<< HEAD
-    }
-
-    era_compiler_common::deserialize_from_slice(result.stdout.as_slice())
-        .unwrap_or_else(|error| panic!("{executable:?} subprocess stdout parsing: {error:?}"))
-=======
         return Err(SolcStandardJsonOutputError::new_error(message, None, None));
     }
 
@@ -148,5 +138,4 @@
             );
         }
     }
->>>>>>> 7e6c631f
 }