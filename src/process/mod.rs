--- conflicted
+++ resolved
@@ -27,7 +27,7 @@
 ///
 /// Read input from `stdin`, compile a contract, and write the output to `stdout`.
 ///
-pub fn run(target: compiler_llvm_context::Target) -> anyhow::Result<()> {
+pub fn run(target: era_compiler_llvm_context::Target) -> anyhow::Result<()> {
     let mut stdin = std::io::stdin();
     let mut stdout = std::io::stdout();
     let mut stderr = std::io::stderr();
@@ -35,10 +35,9 @@
     let mut buffer = Vec::with_capacity(16384);
     stdin.read_to_end(&mut buffer).expect("Stdin reading error");
 
-<<<<<<< HEAD
     match target {
-        compiler_llvm_context::Target::EraVM => {
-            let input: EraVMInput = compiler_common::deserialize_from_slice(buffer.as_slice())?;
+        era_compiler_llvm_context::Target::EraVM => {
+            let input: EraVMInput = era_compiler_common::deserialize_from_slice(buffer.as_slice())?;
 
             if input.enable_test_encoding {
                 zkevm_assembly::set_encoding_mode(zkevm_assembly::RunningVmEncodingMode::Testing);
@@ -68,31 +67,9 @@
                     Err(error)
                 }
             }
-=======
-    let input: Input = era_compiler_common::deserialize_from_slice(buffer.as_slice())?;
-    if input.enable_test_encoding {
-        zkevm_assembly::set_encoding_mode(zkevm_assembly::RunningVmEncodingMode::Testing);
-    }
-    let result = input.contract.compile(
-        input.project,
-        input.optimizer_settings,
-        input.is_system_mode,
-        input.include_metadata_hash,
-        input.debug_config,
-    );
-
-    match result {
-        Ok(build) => {
-            let output = Output::new(build);
-            let json = serde_json::to_vec(&output).expect("Always valid");
-            stdout
-                .write_all(json.as_slice())
-                .expect("Stdout writing error");
-            Ok(())
->>>>>>> 6991e981
         }
-        compiler_llvm_context::Target::EVM => {
-            let input: EVMInput = compiler_common::deserialize_from_slice(buffer.as_slice())?;
+        era_compiler_llvm_context::Target::EVM => {
+            let input: EVMInput = era_compiler_common::deserialize_from_slice(buffer.as_slice())?;
 
             let result = input.contract.compile_to_evm(
                 input.project,
@@ -125,7 +102,7 @@
 ///
 /// Runs this process recursively to compile a single contract.
 ///
-pub fn call<I, O>(input: I, target: compiler_llvm_context::Target) -> anyhow::Result<O>
+pub fn call<I, O>(input: I, target: era_compiler_llvm_context::Target) -> anyhow::Result<O>
 where
     I: Serialize,
     O: DeserializeOwned,
@@ -164,13 +141,8 @@
         );
     }
 
-<<<<<<< HEAD
     let output: O =
-        compiler_common::deserialize_from_slice(output.stdout.as_slice()).map_err(|error| {
-=======
-    let output: Output = era_compiler_common::deserialize_from_slice(output.stdout.as_slice())
-        .map_err(|error| {
->>>>>>> 6991e981
+        era_compiler_common::deserialize_from_slice(output.stdout.as_slice()).map_err(|error| {
             anyhow::anyhow!(
                 "{:?} subprocess output parsing error: {}",
                 executable,
