--- conflicted
+++ resolved
@@ -37,12 +37,8 @@
             let result = input.contract.into_owned().compile_to_eravm(
                 input.project.into_owned(),
                 input.optimizer_settings,
-<<<<<<< HEAD
+                input.llvm_options.as_slice(),
                 input.enable_eravm_extensions,
-=======
-                input.llvm_options.as_slice(),
-                input.is_system_mode,
->>>>>>> eddf5b3f
                 input.include_metadata_hash,
                 input.debug_config,
             );
