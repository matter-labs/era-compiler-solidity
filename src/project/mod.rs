//!
//! The processed input data.
//!

pub mod contract;

use std::borrow::Cow;
use std::collections::BTreeMap;
use std::collections::HashMap;
use std::collections::HashSet;
use std::path::PathBuf;

use rayon::iter::IntoParallelIterator;
use rayon::iter::IntoParallelRefIterator;
use rayon::iter::ParallelIterator;
use serde::Deserialize;
use serde::Serialize;
use sha3::Digest;

use crate::build_eravm::contract::Contract as EraVMContractBuild;
use crate::build_eravm::Build as EraVMBuild;
use crate::build_evm::contract::Contract as EVMContractBuild;
use crate::build_evm::Build as EVMBuild;
use crate::missing_libraries::MissingLibraries;
use crate::process::input_eravm::Input as EraVMProcessInput;
use crate::process::input_evm::Input as EVMProcessInput;
use crate::process::output_eravm::Output as EraVMProcessOutput;
use crate::process::output_evm::Output as EVMProcessOutput;
use crate::project::contract::ir::IR as ProjectContractIR;
use crate::project::contract::ir::IR;
use crate::project::contract::Contract as ProjectContract;
use crate::solc::pipeline::Pipeline as SolcPipeline;
use crate::solc::standard_json::input::language::Language as SolcStandardJsonInputLanguage;
use crate::solc::standard_json::output::Output as SolcStandardJsonOutput;
use crate::solc::version::Version as SolcVersion;
use crate::solc::Compiler as SolcCompiler;
use crate::yul::lexer::Lexer;
use crate::yul::parser::statement::object::Object;

use self::contract::Contract;

///
/// The processes input data.
///
#[derive(Debug, Serialize, Deserialize, Clone)]
pub struct Project {
    /// The project language.
    pub language: SolcStandardJsonInputLanguage,
    /// The `solc` compiler version.
    pub solc_version: Option<SolcVersion>,
    /// The project contracts,
    pub contracts: BTreeMap<String, Contract>,
    /// The mapping of auxiliary identifiers, e.g. Yul object names, to full contract paths.
    pub identifier_paths: BTreeMap<String, String>,
    /// The library addresses.
    pub libraries: BTreeMap<String, BTreeMap<String, String>>,
}

impl Project {
    ///
    /// A shortcut constructor.
    ///
    pub fn new(
        language: SolcStandardJsonInputLanguage,
        solc_version: Option<SolcVersion>,
        contracts: BTreeMap<String, Contract>,
        libraries: BTreeMap<String, BTreeMap<String, String>>,
    ) -> Self {
        let mut identifier_paths = BTreeMap::new();
        for (path, contract) in contracts.iter() {
            identifier_paths.insert(contract.identifier().to_owned(), path.to_owned());
        }

        Self {
            language,
            solc_version,
            contracts,
            identifier_paths,
            libraries,
        }
    }

    ///
    /// Parses the Solidity `sources` and returns a Solidity project.
    ///
    pub fn try_from_solidity_sources(
        solc_output: &mut SolcStandardJsonOutput,
        sources: BTreeMap<String, String>,
        libraries: BTreeMap<String, BTreeMap<String, String>>,
        pipeline: SolcPipeline,
        solc_compiler: &SolcCompiler,
        debug_config: Option<&era_compiler_llvm_context::DebugConfig>,
    ) -> anyhow::Result<Self> {
        if let SolcPipeline::EVMLA = pipeline {
            solc_output.preprocess_dependencies()?;
        }

        let files = match solc_output.contracts.as_ref() {
            Some(files) => files,
            None => {
                anyhow::bail!(
                    "{}",
                    solc_output
                        .errors
                        .as_ref()
                        .map(|errors| serde_json::to_string_pretty(errors).expect("Always valid"))
                        .unwrap_or_else(|| "Unknown project assembling error".to_owned())
                );
            }
        };
        let mut project_contracts = BTreeMap::new();

        let solc_version = solc_compiler.version.to_owned();

        for (path, contracts) in files.iter() {
            for (name, contract) in contracts.iter() {
                let full_path = format!("{path}:{name}");

                let source = match pipeline {
                    SolcPipeline::Yul => {
                        let ir_optimized = match contract.ir_optimized.to_owned() {
                            Some(ir_optimized) => ir_optimized,
                            None => continue,
                        };
                        if ir_optimized.is_empty() {
                            continue;
                        }

                        if let Some(debug_config) = debug_config {
                            debug_config.dump_yul(
                                full_path.as_str(),
                                None,
                                ir_optimized.as_str(),
                            )?;
                        }

                        let mut lexer = Lexer::new(ir_optimized.to_owned());
                        let object = Object::parse(&mut lexer, None).map_err(|error| {
                            anyhow::anyhow!("Contract `{}` parsing: {:?}", full_path, error)
                        })?;

                        ProjectContractIR::new_yul(ir_optimized.to_owned(), object)
                    }
                    SolcPipeline::EVMLA => {
                        let evm = contract.evm.as_ref();
                        let assembly = match evm.and_then(|evm| evm.assembly.to_owned()) {
                            Some(assembly) => assembly.to_owned(),
                            None => continue,
                        };
                        let extra_metadata = evm
                            .and_then(|evm| evm.extra_metadata.to_owned())
                            .unwrap_or_default();

                        ProjectContractIR::new_evmla(assembly, extra_metadata)
                    }
                };

                let source_code = sources
                    .get(path.as_str())
                    .ok_or_else(|| anyhow::anyhow!("Source code for path `{}` not found", path))?;
                let hash = sha3::Keccak256::digest(source_code.as_bytes()).into();

                let project_contract = ProjectContract::new(
                    full_path.clone(),
                    source,
                    contract.metadata.to_owned(),
                    hash,
                    Some(&solc_version),
                );
                project_contracts.insert(full_path, project_contract);
            }
        }

        Ok(Project::new(
            SolcStandardJsonInputLanguage::Solidity,
            Some(solc_version.to_owned()),
            project_contracts,
            libraries,
        ))
    }

    ///
    /// Reads the Yul source code `paths` and returns a Yul project.
    ///
    pub fn try_from_yul_paths(
        paths: &[PathBuf],
        libraries: BTreeMap<String, BTreeMap<String, String>>,
        solc_version: Option<&SolcVersion>,
        debug_config: Option<&era_compiler_llvm_context::DebugConfig>,
    ) -> anyhow::Result<Self> {
        let sources = paths
            .iter()
            .map(|path| {
                let source_code = std::fs::read_to_string(path.as_path())
                    .map_err(|error| anyhow::anyhow!("Yul file {path:?} reading: {error}"))?;
                Ok((path.to_string_lossy().to_string(), source_code))
            })
            .collect::<anyhow::Result<BTreeMap<String, String>>>()?;
        Self::try_from_yul_sources(sources, libraries, solc_version, debug_config)
    }

    ///
    /// Parses the Yul `sources` and returns a Yul project.
    ///
    pub fn try_from_yul_sources(
        sources: BTreeMap<String, String>,
        libraries: BTreeMap<String, BTreeMap<String, String>>,
        solc_version: Option<&SolcVersion>,
        debug_config: Option<&era_compiler_llvm_context::DebugConfig>,
    ) -> anyhow::Result<Self> {
        let project_contracts = sources
            .into_par_iter()
            .map(|(path, source_code)| {
                let hash = sha3::Keccak256::digest(source_code.as_bytes()).into();

                let mut lexer = Lexer::new(source_code.to_owned());
                let object = Object::parse(&mut lexer, None)
                    .map_err(|error| anyhow::anyhow!("Yul object `{}` parsing: {}", path, error))?;

                if let Some(debug_config) = debug_config {
                    debug_config.dump_yul(path.as_str(), None, source_code.as_str())?;
                }

                let contract = Contract::new(
                    path.clone(),
                    IR::new_yul(source_code.to_owned(), object),
                    None,
                    hash,
                    solc_version,
                );

                Ok((path, contract))
            })
            .collect::<anyhow::Result<BTreeMap<String, Contract>>>()?;

        Ok(Self::new(
            SolcStandardJsonInputLanguage::Yul,
            solc_version.cloned(),
            project_contracts,
            libraries,
        ))
    }

    ///
    /// Reads the LLVM IR source code `paths` and returns an LLVM IR project.
    ///
    pub fn try_from_llvm_ir_paths(paths: &[PathBuf]) -> anyhow::Result<Self> {
        let sources = paths
            .iter()
            .map(|path| {
                let source_code = std::fs::read_to_string(path.as_path())
                    .map_err(|error| anyhow::anyhow!("LLVM IR file {path:?} reading: {error}"))?;
                Ok((path.to_string_lossy().to_string(), source_code))
            })
            .collect::<anyhow::Result<BTreeMap<String, String>>>()?;
        Self::try_from_llvm_ir_sources(sources)
    }

    ///
    /// Parses the LLVM IR `sources` and returns an LLVM IR project.
    ///
    pub fn try_from_llvm_ir_sources(sources: BTreeMap<String, String>) -> anyhow::Result<Self> {
        let project_contracts = sources
            .into_par_iter()
            .map(|(path, source_code)| {
                let hash = sha3::Keccak256::digest(source_code.as_bytes()).into();

                let contract = Contract::new(
                    path.clone(),
                    IR::new_llvm_ir(path.clone(), source_code),
                    None,
                    hash,
                    None,
                );

                Ok((path, contract))
            })
            .collect::<anyhow::Result<BTreeMap<String, Contract>>>()?;

        Ok(Self::new(
            SolcStandardJsonInputLanguage::LLVMIR,
            None,
            project_contracts,
            BTreeMap::new(),
        ))
    }

    ///
    /// Reads the EraVM assembly source code `paths` and returns an EraVM assembly project.
    ///
    pub fn try_from_eravm_assembly_paths(paths: &[PathBuf]) -> anyhow::Result<Self> {
        let sources = paths
            .iter()
            .map(|path| {
                let source_code = std::fs::read_to_string(path.as_path()).map_err(|error| {
                    anyhow::anyhow!("EraVM assembly file {path:?} reading: {error}")
                })?;
                Ok((path.to_string_lossy().to_string(), source_code))
            })
            .collect::<anyhow::Result<BTreeMap<String, String>>>()?;
        Self::try_from_eravm_assembly_sources(sources)
    }

    ///
    /// Parses the EraVM assembly `sources` and returns an EraVM assembly project.
    ///
    pub fn try_from_eravm_assembly_sources(
        sources: BTreeMap<String, String>,
    ) -> anyhow::Result<Self> {
        let project_contracts = sources
            .into_par_iter()
            .map(|(path, source_code)| {
                let hash = sha3::Keccak256::digest(source_code.as_bytes()).into();

                let contract = Contract::new(
                    path.clone(),
                    IR::new_eravm_assembly(path.clone(), source_code),
                    None,
                    hash,
                    None,
                );

                Ok((path, contract))
            })
            .collect::<anyhow::Result<BTreeMap<String, Contract>>>()?;

        Ok(Self::new(
            SolcStandardJsonInputLanguage::EraVMAssembly,
            None,
            project_contracts,
            BTreeMap::new(),
        ))
    }

    ///
    /// Compiles all contracts to EraVM, returning their build artifacts.
    ///
    pub fn compile_to_eravm(
        self,
        optimizer_settings: era_compiler_llvm_context::OptimizerSettings,
<<<<<<< HEAD
        enable_eravm_extensions: bool,
=======
        llvm_options: &[&str],
        is_system_mode: bool,
>>>>>>> eddf5b3f
        include_metadata_hash: bool,
        bytecode_encoding: zkevm_assembly::RunningVmEncodingMode,
        debug_config: Option<era_compiler_llvm_context::DebugConfig>,
    ) -> anyhow::Result<EraVMBuild> {
        let results: BTreeMap<String, anyhow::Result<EraVMContractBuild>> = self
            .contracts
            .par_iter()
            .map(|(full_path, contract)| {
                let process_output: anyhow::Result<EraVMProcessOutput> = crate::process::call(
                    EraVMProcessInput::new(
<<<<<<< HEAD
                        contract,
                        project.clone(),
                        enable_eravm_extensions,
=======
                        Cow::Borrowed(contract),
                        Cow::Borrowed(&self),
                        is_system_mode,
>>>>>>> eddf5b3f
                        include_metadata_hash,
                        bytecode_encoding == zkevm_assembly::RunningVmEncodingMode::Testing,
                        optimizer_settings.clone(),
                        llvm_options
                            .iter()
                            .map(|option| (*option).to_owned())
                            .collect(),
                        debug_config.clone(),
                    ),
                    era_compiler_llvm_context::Target::EraVM,
                );

                (
                    full_path.to_owned(),
                    process_output.map(|output| output.build),
                )
            })
            .collect();

        let mut build = EraVMBuild::default();
        let mut hashes = HashMap::with_capacity(results.len());
        for (path, result) in results.iter() {
            if let Ok(ref contract) = result {
                hashes.insert(path.to_owned(), contract.build.bytecode_hash.to_owned());
            }
        }

        let mut errors = Vec::with_capacity(results.len());
        for (path, result) in results.into_iter() {
            match result {
                Ok(mut contract) => {
                    for dependency in contract.factory_dependencies.drain() {
                        let dependency_path = self
                            .identifier_paths
                            .get(dependency.as_str())
                            .cloned()
                            .unwrap_or_else(|| {
                                panic!("Dependency `{dependency}` full path not found")
                            });
                        let hash = match hashes.get(dependency_path.as_str()) {
                            Some(hash) => hash.to_owned(),
                            None => anyhow::bail!(
                                "dependency `{dependency_path}` not found in the project"
                            ),
                        };
                        contract
                            .build
                            .factory_dependencies
                            .insert(hash, dependency_path);
                    }

                    build.contracts.insert(path, contract);
                }
                Err(error) => {
                    errors.push((path, error));
                }
            }
        }

        if !errors.is_empty() {
            anyhow::bail!(
                "{}",
                errors
                    .into_iter()
                    .map(|(path, error)| format!("Contract `{path}`: {error}"))
                    .collect::<Vec<String>>()
                    .join("\n")
            );
        }

        Ok(build)
    }

    ///
    /// Compiles all contracts to EVM, returning their build artifacts.
    ///
    pub fn compile_to_evm(
        self,
        optimizer_settings: era_compiler_llvm_context::OptimizerSettings,
        llvm_options: &[&str],
        include_metadata_hash: bool,
        debug_config: Option<era_compiler_llvm_context::DebugConfig>,
    ) -> anyhow::Result<EVMBuild> {
        let results: BTreeMap<String, anyhow::Result<EVMContractBuild>> = self
            .contracts
            .par_iter()
            .map(|(full_path, contract)| {
                let process_output: anyhow::Result<EVMProcessOutput> = crate::process::call(
                    EVMProcessInput::new(
                        Cow::Borrowed(contract),
                        Cow::Borrowed(&self),
                        include_metadata_hash,
                        optimizer_settings.clone(),
                        llvm_options
                            .iter()
                            .map(|option| (*option).to_owned())
                            .collect(),
                        debug_config.clone(),
                    ),
                    era_compiler_llvm_context::Target::EVM,
                );

                (
                    full_path.to_owned(),
                    process_output.map(|output| output.build),
                )
            })
            .collect();

        let mut build = EVMBuild::default();
        let mut errors = Vec::with_capacity(results.len());
        for (path, result) in results.into_iter() {
            match result {
                Ok(contract) => {
                    build.contracts.insert(path, contract);
                }
                Err(error) => {
                    errors.push((path, error));
                }
            }
        }

        if !errors.is_empty() {
            anyhow::bail!(
                "{}",
                errors
                    .into_iter()
                    .map(|(path, error)| format!("Contract `{path}`: {error}"))
                    .collect::<Vec<String>>()
                    .join("\n")
            );
        }

        Ok(build)
    }

    ///
    /// Get the list of missing deployable libraries.
    ///
    pub fn get_missing_libraries(&self) -> MissingLibraries {
        let deployed_libraries = self
            .libraries
            .iter()
            .flat_map(|(file, names)| {
                names
                    .iter()
                    .map(|(name, _address)| format!("{file}:{name}"))
                    .collect::<HashSet<String>>()
            })
            .collect::<HashSet<String>>();

        let mut missing_deployable_libraries = BTreeMap::new();
        for (contract_path, contract) in self.contracts.iter() {
            let missing_libraries = contract
                .get_missing_libraries()
                .into_iter()
                .filter(|library| !deployed_libraries.contains(library))
                .collect::<HashSet<String>>();
            missing_deployable_libraries.insert(contract_path.to_owned(), missing_libraries);
        }
        MissingLibraries::new(missing_deployable_libraries)
    }
}

impl era_compiler_llvm_context::EraVMDependency for Project {
    fn compile(
        project: Self,
        identifier: &str,
        optimizer_settings: era_compiler_llvm_context::OptimizerSettings,
<<<<<<< HEAD
        enable_eravm_extensions: bool,
=======
        llvm_options: &[String],
        is_system_mode: bool,
>>>>>>> eddf5b3f
        include_metadata_hash: bool,
        debug_config: Option<era_compiler_llvm_context::DebugConfig>,
    ) -> anyhow::Result<String> {
        let contract_path = project.resolve_path(identifier)?;
        let contract = project
            .contracts
            .get(contract_path.as_str())
            .cloned()
            .ok_or_else(|| {
                anyhow::anyhow!("dependency `{contract_path}` not found in the project")
            })?;

        contract
            .compile_to_eravm(
                project,
                optimizer_settings,
<<<<<<< HEAD
                enable_eravm_extensions,
=======
                llvm_options,
                is_system_mode,
>>>>>>> eddf5b3f
                include_metadata_hash,
                debug_config,
            )
            .map_err(|error| anyhow::anyhow!("dependency `{identifier}`: {error}"))
            .map(|contract| contract.build.bytecode_hash)
    }

    fn resolve_path(&self, identifier: &str) -> anyhow::Result<String> {
        self.identifier_paths
            .get(identifier.strip_suffix("_deployed").unwrap_or(identifier))
            .cloned()
            .ok_or_else(|| {
                anyhow::anyhow!(
                    "Contract with identifier `{}` not found in the project",
                    identifier
                )
            })
    }

    fn resolve_library(&self, path: &str) -> anyhow::Result<String> {
        for (file_path, contracts) in self.libraries.iter() {
            for (contract_name, address) in contracts.iter() {
                let key = format!("{file_path}:{contract_name}");
                if key.as_str() == path {
                    return Ok(address["0x".len()..].to_owned());
                }
            }
        }

        anyhow::bail!("library `{path}` not found in the project");
    }
}

impl era_compiler_llvm_context::EVMDependency for Project {
    fn compile(
        _project: Self,
        _identifier: &str,
        _optimizer_settings: era_compiler_llvm_context::OptimizerSettings,
        _llvm_options: &[String],
        _include_metadata_hash: bool,
        _debug_config: Option<era_compiler_llvm_context::DebugConfig>,
    ) -> anyhow::Result<String> {
        todo!()
    }

    fn resolve_path(&self, _identifier: &str) -> anyhow::Result<String> {
        todo!()
    }

    fn resolve_library(&self, _path: &str) -> anyhow::Result<String> {
        todo!()
    }
}<|MERGE_RESOLUTION|>--- conflicted
+++ resolved
@@ -338,12 +338,8 @@
     pub fn compile_to_eravm(
         self,
         optimizer_settings: era_compiler_llvm_context::OptimizerSettings,
-<<<<<<< HEAD
+        llvm_options: &[&str],
         enable_eravm_extensions: bool,
-=======
-        llvm_options: &[&str],
-        is_system_mode: bool,
->>>>>>> eddf5b3f
         include_metadata_hash: bool,
         bytecode_encoding: zkevm_assembly::RunningVmEncodingMode,
         debug_config: Option<era_compiler_llvm_context::DebugConfig>,
@@ -354,15 +350,9 @@
             .map(|(full_path, contract)| {
                 let process_output: anyhow::Result<EraVMProcessOutput> = crate::process::call(
                     EraVMProcessInput::new(
-<<<<<<< HEAD
-                        contract,
-                        project.clone(),
-                        enable_eravm_extensions,
-=======
                         Cow::Borrowed(contract),
                         Cow::Borrowed(&self),
-                        is_system_mode,
->>>>>>> eddf5b3f
+                        enable_eravm_extensions,
                         include_metadata_hash,
                         bytecode_encoding == zkevm_assembly::RunningVmEncodingMode::Testing,
                         optimizer_settings.clone(),
@@ -532,12 +522,8 @@
         project: Self,
         identifier: &str,
         optimizer_settings: era_compiler_llvm_context::OptimizerSettings,
-<<<<<<< HEAD
+        llvm_options: &[String],
         enable_eravm_extensions: bool,
-=======
-        llvm_options: &[String],
-        is_system_mode: bool,
->>>>>>> eddf5b3f
         include_metadata_hash: bool,
         debug_config: Option<era_compiler_llvm_context::DebugConfig>,
     ) -> anyhow::Result<String> {
@@ -554,12 +540,8 @@
             .compile_to_eravm(
                 project,
                 optimizer_settings,
-<<<<<<< HEAD
+                llvm_options,
                 enable_eravm_extensions,
-=======
-                llvm_options,
-                is_system_mode,
->>>>>>> eddf5b3f
                 include_metadata_hash,
                 debug_config,
             )
