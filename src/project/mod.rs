//!
//! The processed input data.
//!

pub mod contract;

use std::collections::BTreeMap;
use std::collections::HashMap;
use std::collections::HashSet;
use std::path::Path;

use rayon::iter::IntoParallelIterator;
use rayon::iter::ParallelIterator;
use serde::Deserialize;
use serde::Serialize;
use sha3::Digest;

use crate::build_eravm::contract::Contract as EraVMContractBuild;
use crate::build_eravm::Build as EraVMBuild;
use crate::build_evm::contract::Contract as EVMContractBuild;
use crate::build_evm::Build as EVMBuild;
use crate::missing_libraries::MissingLibraries;
use crate::process::input_eravm::Input as EraVMProcessInput;
use crate::process::input_evm::Input as EVMProcessInput;
use crate::process::output_eravm::Output as EraVMProcessOutput;
use crate::process::output_evm::Output as EVMProcessOutput;
use crate::project::contract::ir::IR;
use crate::solc::version::Version as SolcVersion;
use crate::solc::Compiler as SolcCompiler;
use crate::yul::lexer::Lexer;
use crate::yul::parser::statement::object::Object;

use self::contract::Contract;

///
/// The processes input data.
///
#[derive(Debug, Serialize, Deserialize, Clone)]
pub struct Project {
    /// The source code version.
    pub version: SolcVersion,
    /// The project contracts,
    pub contracts: BTreeMap<String, Contract>,
    /// The mapping of auxiliary identifiers, e.g. Yul object names, to full contract paths.
    pub identifier_paths: BTreeMap<String, String>,
    /// The library addresses.
    pub libraries: BTreeMap<String, BTreeMap<String, String>>,
}

impl Project {
    ///
    /// A shortcut constructor.
    ///
    pub fn new(
        version: SolcVersion,
        contracts: BTreeMap<String, Contract>,
        libraries: BTreeMap<String, BTreeMap<String, String>>,
    ) -> Self {
        let mut identifier_paths = BTreeMap::new();
        for (path, contract) in contracts.iter() {
            identifier_paths.insert(contract.identifier().to_owned(), path.to_owned());
        }

        Self {
            version,
            contracts,
            identifier_paths,
            libraries,
        }
    }

    ///
    /// Compiles all contracts to EraVM, returning their build artifacts.
    ///
    pub fn compile_to_eravm(
        self,
        optimizer_settings: era_compiler_llvm_context::OptimizerSettings,
        is_system_mode: bool,
        include_metadata_hash: bool,
        bytecode_encoding: zkevm_assembly::RunningVmEncodingMode,
<<<<<<< HEAD
        debug_config: Option<compiler_llvm_context::DebugConfig>,
    ) -> anyhow::Result<EraVMBuild> {
=======
        debug_config: Option<era_compiler_llvm_context::DebugConfig>,
    ) -> anyhow::Result<Build> {
>>>>>>> 6991e981
        let project = self.clone();
        let results: BTreeMap<String, anyhow::Result<EraVMContractBuild>> = self
            .contracts
            .into_par_iter()
            .map(|(full_path, contract)| {
                let process_output: anyhow::Result<EraVMProcessOutput> = crate::process::call(
                    EraVMProcessInput::new(
                        contract,
                        project.clone(),
                        is_system_mode,
                        include_metadata_hash,
                        bytecode_encoding == zkevm_assembly::RunningVmEncodingMode::Testing,
                        optimizer_settings.clone(),
                        debug_config.clone(),
                    ),
                    compiler_llvm_context::Target::EraVM,
                );

                (full_path, process_output.map(|output| output.build))
            })
            .collect();

        let mut build = EraVMBuild::default();
        let mut hashes = HashMap::with_capacity(results.len());
        for (path, result) in results.iter() {
            match result {
                Ok(contract) => {
                    hashes.insert(path.to_owned(), contract.build.bytecode_hash.to_owned());
                }
                Err(error) => {
                    anyhow::bail!("Contract `{}` compiling error: {:?}", path, error);
                }
            }
        }
        for (path, result) in results.into_iter() {
            match result {
                Ok(mut contract) => {
                    for dependency in contract.factory_dependencies.drain() {
                        let dependency_path = project
                            .identifier_paths
                            .get(dependency.as_str())
                            .cloned()
                            .unwrap_or_else(|| {
                                panic!("Dependency `{dependency}` full path not found")
                            });
                        let hash = match hashes.get(dependency_path.as_str()) {
                            Some(hash) => hash.to_owned(),
                            None => anyhow::bail!(
                                "Dependency contract `{}` not found in the project",
                                dependency_path
                            ),
                        };
                        contract
                            .build
                            .factory_dependencies
                            .insert(hash, dependency_path);
                    }

                    build.contracts.insert(path, contract);
                }
                Err(error) => {
                    anyhow::bail!("Contract `{}` compiling error: {:?}", path, error);
                }
            }
        }

        Ok(build)
    }

    ///
    /// Compiles all contracts to EVM, returning their build artifacts.
    ///
    pub fn compile_to_evm(
        self,
        optimizer_settings: compiler_llvm_context::OptimizerSettings,
        include_metadata_hash: bool,
        debug_config: Option<compiler_llvm_context::DebugConfig>,
    ) -> anyhow::Result<EVMBuild> {
        let project = self.clone();
        let results: BTreeMap<String, anyhow::Result<EVMContractBuild>> = self
            .contracts
            .into_par_iter()
            .map(|(full_path, contract)| {
                let process_output: anyhow::Result<EVMProcessOutput> = crate::process::call(
                    EVMProcessInput::new(
                        contract,
                        project.clone(),
                        include_metadata_hash,
                        optimizer_settings.clone(),
                        debug_config.clone(),
                    ),
                    compiler_llvm_context::Target::EVM,
                );

                (full_path, process_output.map(|output| output.build))
            })
            .collect();

        let mut build = EVMBuild::default();
        for (path, result) in results.into_iter() {
            match result {
                Ok(contract) => {
                    build.contracts.insert(path, contract);
                }
                Err(error) => {
                    anyhow::bail!("Contract `{}` compiling error: {:?}", path, error);
                }
            }
        }

        Ok(build)
    }

    ///
    /// Get the list of missing deployable libraries.
    ///
    pub fn get_missing_libraries(&self) -> MissingLibraries {
        let deployed_libraries = self
            .libraries
            .iter()
            .flat_map(|(file, names)| {
                names
                    .iter()
                    .map(|(name, _address)| format!("{file}:{name}"))
                    .collect::<HashSet<String>>()
            })
            .collect::<HashSet<String>>();

        let mut missing_deployable_libraries = BTreeMap::new();
        for (contract_path, contract) in self.contracts.iter() {
            let missing_libraries = contract
                .get_missing_libraries()
                .into_iter()
                .filter(|library| !deployed_libraries.contains(library))
                .collect::<HashSet<String>>();
            missing_deployable_libraries.insert(contract_path.to_owned(), missing_libraries);
        }
        MissingLibraries::new(missing_deployable_libraries)
    }

    ///
    /// Parses the Yul source code file and returns the source data.
    ///
    pub fn try_from_yul_path(
        path: &Path,
        solc_validator: Option<&SolcCompiler>,
    ) -> anyhow::Result<Self> {
        let source_code = std::fs::read_to_string(path)
            .map_err(|error| anyhow::anyhow!("Yul file {:?} reading error: {}", path, error))?;
        Self::try_from_yul_string(path, source_code.as_str(), solc_validator)
    }

    ///
    /// Parses the test Yul source code string and returns the source data.
    ///
    /// Only for integration testing purposes.
    ///
    pub fn try_from_yul_string(
        path: &Path,
        source_code: &str,
        solc_validator: Option<&SolcCompiler>,
    ) -> anyhow::Result<Self> {
        if let Some(solc) = solc_validator {
            solc.validate_yul(path)?;
        }

        let source_version = SolcVersion::new_simple(SolcCompiler::LAST_SUPPORTED_VERSION);
        let path = path.to_string_lossy().to_string();
        let source_hash = sha3::Keccak256::digest(source_code.as_bytes()).into();

        let mut lexer = Lexer::new(source_code.to_owned());
        let object = Object::parse(&mut lexer, None)
            .map_err(|error| anyhow::anyhow!("Yul object `{}` parsing error: {}", path, error))?;

        let mut project_contracts = BTreeMap::new();
        project_contracts.insert(
            path.to_owned(),
            Contract::new(
                path,
                source_hash,
                source_version.clone(),
                IR::new_yul(source_code.to_owned(), object),
                None,
            ),
        );

        Ok(Self::new(
            source_version,
            project_contracts,
            BTreeMap::new(),
        ))
    }

    ///
    /// Parses the LLVM IR source code file and returns the source data.
    ///
    pub fn try_from_llvm_ir_path(path: &Path) -> anyhow::Result<Self> {
        let source_code = std::fs::read_to_string(path)
            .map_err(|error| anyhow::anyhow!("LLVM IR file {:?} reading error: {}", path, error))?;
        let source_hash = sha3::Keccak256::digest(source_code.as_bytes()).into();

        let source_version =
            SolcVersion::new_simple(era_compiler_llvm_context::eravm_const::LLVM_VERSION);
        let path = path.to_string_lossy().to_string();

        let mut project_contracts = BTreeMap::new();
        project_contracts.insert(
            path.clone(),
            Contract::new(
                path.clone(),
                source_hash,
                source_version.clone(),
                IR::new_llvm_ir(path, source_code),
                None,
            ),
        );

        Ok(Self::new(
            source_version,
            project_contracts,
            BTreeMap::new(),
        ))
    }

    ///
    /// Parses the EraVM assembly source code file and returns the source data.
    ///
    pub fn try_from_eravm_assembly_path(path: &Path) -> anyhow::Result<Self> {
        let source_code = std::fs::read_to_string(path).map_err(|error| {
            anyhow::anyhow!("EraVM assembly file {:?} reading error: {}", path, error)
        })?;
        let source_hash = sha3::Keccak256::digest(source_code.as_bytes()).into();

        let source_version =
            SolcVersion::new_simple(era_compiler_llvm_context::eravm_const::ZKEVM_VERSION);
        let path = path.to_string_lossy().to_string();

        let mut project_contracts = BTreeMap::new();
        project_contracts.insert(
            path.clone(),
            Contract::new(
                path.clone(),
                source_hash,
                source_version.clone(),
                IR::new_zkasm(path, source_code),
                None,
            ),
        );

        Ok(Self::new(
            source_version,
            project_contracts,
            BTreeMap::new(),
        ))
    }
}

impl era_compiler_llvm_context::EraVMDependency for Project {
    fn compile(
        project: Self,
        identifier: &str,
        optimizer_settings: era_compiler_llvm_context::OptimizerSettings,
        is_system_mode: bool,
        include_metadata_hash: bool,
        debug_config: Option<era_compiler_llvm_context::DebugConfig>,
    ) -> anyhow::Result<String> {
        let contract_path = project.resolve_path(identifier)?;
        let contract = project
            .contracts
            .get(contract_path.as_str())
            .cloned()
            .ok_or_else(|| {
                anyhow::anyhow!(
                    "Dependency contract `{}` not found in the project",
                    contract_path
                )
            })?;

        contract
            .compile_to_eravm(
                project,
                optimizer_settings,
                is_system_mode,
                include_metadata_hash,
                debug_config,
            )
            .map_err(|error| {
                anyhow::anyhow!(
                    "Dependency contract `{}` compiling error: {}",
                    identifier,
                    error
                )
            })
            .map(|contract| contract.build.bytecode_hash)
    }

    fn resolve_path(&self, identifier: &str) -> anyhow::Result<String> {
        self.identifier_paths
            .get(identifier.strip_suffix("_deployed").unwrap_or(identifier))
            .cloned()
            .ok_or_else(|| {
                anyhow::anyhow!(
                    "Contract with identifier `{}` not found in the project",
                    identifier
                )
            })
    }

    fn resolve_library(&self, path: &str) -> anyhow::Result<String> {
        for (file_path, contracts) in self.libraries.iter() {
            for (contract_name, address) in contracts.iter() {
                let key = format!("{file_path}:{contract_name}");
                if key.as_str() == path {
                    return Ok(address["0x".len()..].to_owned());
                }
            }
        }

        anyhow::bail!("Library `{}` not found in the project", path);
    }
}

impl compiler_llvm_context::EVMDependency for Project {
    fn compile(
        _project: Self,
        _identifier: &str,
        _optimizer_settings: compiler_llvm_context::OptimizerSettings,
        _include_metadata_hash: bool,
        _debug_config: Option<compiler_llvm_context::DebugConfig>,
    ) -> anyhow::Result<String> {
        todo!()
    }

    fn resolve_path(&self, _identifier: &str) -> anyhow::Result<String> {
        todo!()
    }

    fn resolve_library(&self, _path: &str) -> anyhow::Result<String> {
        todo!()
    }
}<|MERGE_RESOLUTION|>--- conflicted
+++ resolved
@@ -78,13 +78,8 @@
         is_system_mode: bool,
         include_metadata_hash: bool,
         bytecode_encoding: zkevm_assembly::RunningVmEncodingMode,
-<<<<<<< HEAD
-        debug_config: Option<compiler_llvm_context::DebugConfig>,
+        debug_config: Option<era_compiler_llvm_context::DebugConfig>,
     ) -> anyhow::Result<EraVMBuild> {
-=======
-        debug_config: Option<era_compiler_llvm_context::DebugConfig>,
-    ) -> anyhow::Result<Build> {
->>>>>>> 6991e981
         let project = self.clone();
         let results: BTreeMap<String, anyhow::Result<EraVMContractBuild>> = self
             .contracts
@@ -100,7 +95,7 @@
                         optimizer_settings.clone(),
                         debug_config.clone(),
                     ),
-                    compiler_llvm_context::Target::EraVM,
+                    era_compiler_llvm_context::Target::EraVM,
                 );
 
                 (full_path, process_output.map(|output| output.build))
@@ -159,9 +154,9 @@
     ///
     pub fn compile_to_evm(
         self,
-        optimizer_settings: compiler_llvm_context::OptimizerSettings,
+        optimizer_settings: era_compiler_llvm_context::OptimizerSettings,
         include_metadata_hash: bool,
-        debug_config: Option<compiler_llvm_context::DebugConfig>,
+        debug_config: Option<era_compiler_llvm_context::DebugConfig>,
     ) -> anyhow::Result<EVMBuild> {
         let project = self.clone();
         let results: BTreeMap<String, anyhow::Result<EVMContractBuild>> = self
@@ -176,7 +171,7 @@
                         optimizer_settings.clone(),
                         debug_config.clone(),
                     ),
-                    compiler_llvm_context::Target::EVM,
+                    era_compiler_llvm_context::Target::EVM,
                 );
 
                 (full_path, process_output.map(|output| output.build))
@@ -407,13 +402,13 @@
     }
 }
 
-impl compiler_llvm_context::EVMDependency for Project {
+impl era_compiler_llvm_context::EVMDependency for Project {
     fn compile(
         _project: Self,
         _identifier: &str,
-        _optimizer_settings: compiler_llvm_context::OptimizerSettings,
+        _optimizer_settings: era_compiler_llvm_context::OptimizerSettings,
         _include_metadata_hash: bool,
-        _debug_config: Option<compiler_llvm_context::DebugConfig>,
+        _debug_config: Option<era_compiler_llvm_context::DebugConfig>,
     ) -> anyhow::Result<String> {
         todo!()
     }
