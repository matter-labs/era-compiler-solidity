//!
//! The contract data.
//!

pub mod ir;
pub mod metadata;

use std::collections::HashSet;

use serde::Deserialize;
use serde::Serialize;
use sha3::Digest;

use era_compiler_llvm_context::IContext;

use crate::build_eravm::contract::Contract as EraVMContractBuild;
use crate::build_evm::contract::Contract as EVMContractBuild;
use crate::project::Project;
use crate::solc::version::Version as SolcVersion;

use self::ir::IR;
use self::metadata::Metadata;

///
/// The contract data.
///
#[derive(Debug, Serialize, Deserialize, Clone)]
pub struct Contract {
    /// The absolute file path.
    pub path: String,
    /// The IR source code data.
    pub ir: IR,
    /// The metadata JSON.
    pub metadata_json: serde_json::Value,
}

impl Contract {
    ///
    /// A shortcut constructor.
    ///
    pub fn new(
        path: String,
        ir: IR,
        metadata_json: Option<serde_json::Value>,
        hash: [u8; era_compiler_common::BYTE_LENGTH_FIELD],
        solc_version: Option<&SolcVersion>,
    ) -> Self {
        let hash = hex::encode(hash.as_slice());
        let solc_version = solc_version
            .as_ref()
            .map(|solc_version| serde_json::to_value(solc_version).expect("Always valid"))
            .unwrap_or(serde_json::Value::Null);
        let metadata_json = metadata_json.unwrap_or_else(|| {
            serde_json::json!({
                "solc_version": solc_version,
                "hash": hash,
            })
        });

        Self {
            path,
            ir,
            metadata_json,
        }
    }

    ///
    /// Returns the contract identifier, which is:
    /// - the Yul object identifier for Yul
    /// - the full contract path for EVM legacy assembly
    /// - the module name for LLVM IR
    ///
    pub fn identifier(&self) -> &str {
        match self.ir {
            IR::Yul(ref yul) => yul.object.identifier.as_str(),
            IR::EVMLA(ref evm) => evm.assembly.full_path(),
            IR::LLVMIR(ref llvm_ir) => llvm_ir.path.as_str(),
            IR::ZKASM(ref zkasm) => zkasm.path.as_str(),
        }
    }

    ///
    /// Extract factory dependencies.
    ///
    pub fn drain_factory_dependencies(&mut self) -> HashSet<String> {
        match self.ir {
            IR::Yul(ref mut yul) => yul.object.factory_dependencies.drain().collect(),
            IR::EVMLA(ref mut evm) => evm.assembly.factory_dependencies.drain().collect(),
            IR::LLVMIR(_) => HashSet::new(),
            IR::ZKASM(_) => HashSet::new(),
        }
    }

    ///
    /// Compiles the specified contract to EraVM, returning its build artifacts.
    ///
    pub fn compile_to_eravm(
        mut self,
        project: Project,
        optimizer_settings: era_compiler_llvm_context::OptimizerSettings,
<<<<<<< HEAD
        enable_eravm_extensions: bool,
=======
        llvm_options: &[String],
        is_system_mode: bool,
>>>>>>> eddf5b3f
        include_metadata_hash: bool,
        debug_config: Option<era_compiler_llvm_context::DebugConfig>,
    ) -> anyhow::Result<EraVMContractBuild> {
        use era_compiler_llvm_context::EraVMWriteLLVM;

        let llvm = inkwell::context::Context::create();
        let optimizer = era_compiler_llvm_context::Optimizer::new(optimizer_settings);

        let identifier = self.identifier().to_owned();
        let solc_version = project.solc_version.clone();

        let metadata = Metadata::new(
            self.metadata_json.take(),
            solc_version
                .as_ref()
                .map(|version| version.default.to_owned()),
            solc_version
                .as_ref()
                .and_then(|version| version.l2_revision.to_owned()),
            semver::Version::parse(env!("CARGO_PKG_VERSION")).expect("Always valid"),
            optimizer.settings().to_owned(),
            llvm_options,
        );
        let metadata_json = serde_json::to_value(&metadata).expect("Always valid");
        let metadata_hash: Option<[u8; era_compiler_common::BYTE_LENGTH_FIELD]> =
            if include_metadata_hash {
                let metadata_string = serde_json::to_string(&metadata).expect("Always valid");
                Some(sha3::Keccak256::digest(metadata_string.as_bytes()).into())
            } else {
                None
            };

        let module = match self.ir {
            IR::LLVMIR(ref llvm_ir) => {
                let memory_buffer =
                    inkwell::memory_buffer::MemoryBuffer::create_from_memory_range_copy(
                        llvm_ir.source.as_bytes(),
                        self.path.as_str(),
                    );
                llvm.create_module_from_ir(memory_buffer)
                    .map_err(|error| anyhow::anyhow!(error.to_string()))?
            }
            IR::ZKASM(ref zkasm) => {
                let build = era_compiler_llvm_context::eravm_build_assembly_text(
                    self.path.as_str(),
                    zkasm.source.as_str(),
                    metadata_hash,
                    debug_config.as_ref(),
                )?;
                return Ok(EraVMContractBuild::new(
                    self.path,
                    identifier,
                    build,
                    metadata_json,
                    HashSet::new(),
                ));
            }
            _ => llvm.create_module(self.path.as_str()),
        };
        let mut context = era_compiler_llvm_context::EraVMContext::new(
            &llvm,
            module,
            llvm_options.to_owned(),
            optimizer,
            Some(project),
            include_metadata_hash,
            debug_config,
        );
        context.set_solidity_data(era_compiler_llvm_context::EraVMContextSolidityData::default());
        match self.ir {
            IR::Yul(_) => {
                let yul_data =
                    era_compiler_llvm_context::EraVMContextYulData::new(enable_eravm_extensions);
                context.set_yul_data(yul_data);
            }
            IR::EVMLA(_) => {
                let solc_version = match solc_version {
                    Some(solc_version) => solc_version,
                    None => {
                        anyhow::bail!(
                            "The EVM assembly pipeline cannot be executed without `solc`"
                        );
                    }
                };

                let evmla_data =
                    era_compiler_llvm_context::EraVMContextEVMLAData::new(solc_version.default);
                context.set_evmla_data(evmla_data);
            }
            _ => {}
        }

        let factory_dependencies = self.drain_factory_dependencies();

        self.ir
            .declare(&mut context)
            .map_err(|error| anyhow::anyhow!("LLVM IR generator declaration pass: {error}"))?;
        self.ir
            .into_llvm(&mut context)
            .map_err(|error| anyhow::anyhow!("LLVM IR generator definition pass: {error}"))?;

        let build = context.build(self.path.as_str(), metadata_hash)?;

        Ok(EraVMContractBuild::new(
            self.path,
            identifier,
            build,
            metadata_json,
            factory_dependencies,
        ))
    }

    ///
    /// Compiles the specified contract to EVM, returning its build artifacts.
    ///
    pub fn compile_to_evm(
        mut self,
        project: Project,
        optimizer_settings: era_compiler_llvm_context::OptimizerSettings,
        llvm_options: &[String],
        include_metadata_hash: bool,
        debug_config: Option<era_compiler_llvm_context::DebugConfig>,
    ) -> anyhow::Result<EVMContractBuild> {
        use era_compiler_llvm_context::EVMWriteLLVM;

        let optimizer = era_compiler_llvm_context::Optimizer::new(optimizer_settings);

        let solc_version = project.solc_version.clone();

        let metadata = Metadata::new(
            self.metadata_json.take(),
            solc_version
                .as_ref()
                .map(|version| version.default.to_owned()),
            solc_version
                .as_ref()
                .and_then(|version| version.l2_revision.to_owned()),
            semver::Version::parse(env!("CARGO_PKG_VERSION")).expect("Always valid"),
            optimizer.settings().to_owned(),
            llvm_options,
        );
        let metadata_json = serde_json::to_value(&metadata).expect("Always valid");
        let metadata_hash: Option<[u8; era_compiler_common::BYTE_LENGTH_FIELD]> =
            if include_metadata_hash {
                let metadata_string = serde_json::to_string(&metadata).expect("Always valid");
                Some(sha3::Keccak256::digest(metadata_string.as_bytes()).into())
            } else {
                None
            };

        let identifier = self.identifier().to_owned();

        match self.ir {
            IR::Yul(mut yul) => {
                let runtime_code = yul.take_runtime_code().ok_or_else(|| {
                    anyhow::anyhow!("Contract `{identifier}` has no runtime code")
                })?;
                let deploy_code = yul.object;

                let [deploy_build, runtime_build]: [anyhow::Result<
                    era_compiler_llvm_context::EVMBuild,
                >; 2] = [
                    (era_compiler_llvm_context::CodeType::Deploy, deploy_code),
                    (era_compiler_llvm_context::CodeType::Runtime, runtime_code),
                ]
                .into_iter()
                .map(|(code_type, mut code)| {
                    let llvm = inkwell::context::Context::create();
                    let module =
                        llvm.create_module(format!("{}.{}", self.path, code_type).as_str());
                    let mut context = era_compiler_llvm_context::EVMContext::new(
                        &llvm,
                        module,
                        llvm_options.to_owned(),
                        code_type,
                        optimizer.clone(),
                        Some(project.clone()),
                        include_metadata_hash,
                        debug_config.clone(),
                    );
                    code.declare(&mut context).map_err(|error| {
                        anyhow::anyhow!("deploy code LLVM IR generator declaration pass: {error}")
                    })?;
                    code.into_llvm(&mut context).map_err(|error| {
                        anyhow::anyhow!("deploy code LLVM IR generator definition pass: {error}")
                    })?;
                    let build = context.build(self.path.as_str(), metadata_hash)?;
                    Ok(build)
                })
                .collect::<Vec<anyhow::Result<era_compiler_llvm_context::EVMBuild>>>()
                .try_into()
                .expect("Always valid");

                Ok(EVMContractBuild::new(
                    self.path,
                    identifier,
                    deploy_build?,
                    runtime_build?,
                    metadata_json,
                ))
            }
            IR::EVMLA(evmla) => {
                let solc_version = match solc_version {
                    Some(solc_version) => solc_version,
                    None => {
                        anyhow::bail!(
                            "The EVM assembly pipeline cannot be executed without `solc`"
                        );
                    }
                };

                let mut runtime_code_assembly = evmla.assembly.get_runtime_code()?.to_owned();
                let deploy_code_assembly = evmla.assembly;
                runtime_code_assembly.set_full_path(deploy_code_assembly.full_path().to_owned());

                let [deploy_build, runtime_build]: [anyhow::Result<
                    era_compiler_llvm_context::EVMBuild,
                >; 2] = [
                    (
                        era_compiler_llvm_context::CodeType::Deploy,
                        deploy_code_assembly,
                    ),
                    (
                        era_compiler_llvm_context::CodeType::Runtime,
                        runtime_code_assembly,
                    ),
                ]
                .into_iter()
                .map(|(code_type, mut code)| {
                    let llvm = inkwell::context::Context::create();
                    let module =
                        llvm.create_module(format!("{}.{}", self.path, code_type).as_str());
                    let mut context = era_compiler_llvm_context::EVMContext::new(
                        &llvm,
                        module,
                        llvm_options.to_owned(),
                        code_type,
                        optimizer.clone(),
                        Some(project.clone()),
                        include_metadata_hash,
                        debug_config.clone(),
                    );
                    let evmla_data = era_compiler_llvm_context::EVMContextEVMLAData::new(
                        solc_version.default.clone(),
                    );
                    context.set_evmla_data(evmla_data);
                    code.declare(&mut context).map_err(|error| {
                        anyhow::anyhow!("deploy code LLVM IR generator declaration pass: {error}")
                    })?;
                    code.into_llvm(&mut context).map_err(|error| {
                        anyhow::anyhow!("deploy code LLVM IR generator definition pass: {error}")
                    })?;
                    let build = context.build(self.path.as_str(), metadata_hash)?;
                    Ok(build)
                })
                .collect::<Vec<anyhow::Result<era_compiler_llvm_context::EVMBuild>>>()
                .try_into()
                .expect("Always valid");

                Ok(EVMContractBuild::new(
                    self.path,
                    identifier,
                    deploy_build?,
                    runtime_build?,
                    metadata_json,
                ))
            }
            IR::LLVMIR(ref llvm_ir) => {
                let llvm = inkwell::context::Context::create();
                let memory_buffer =
                    inkwell::memory_buffer::MemoryBuffer::create_from_memory_range_copy(
                        llvm_ir.source.as_bytes(),
                        self.path.as_str(),
                    );
                let module = llvm
                    .create_module_from_ir(memory_buffer)
                    .map_err(|error| anyhow::anyhow!(error.to_string()))?;
                let context = era_compiler_llvm_context::EVMContext::new(
                    &llvm,
                    module,
                    llvm_options.to_owned(),
                    era_compiler_llvm_context::CodeType::Runtime,
                    optimizer,
                    Some(project),
                    include_metadata_hash,
                    debug_config,
                );
                let build = context.build(self.path.as_str(), metadata_hash)?;
                Ok(EVMContractBuild::new(
                    self.path,
                    identifier,
                    era_compiler_llvm_context::EVMBuild::default(),
                    build,
                    metadata_json,
                ))
            }
            IR::ZKASM(_) => anyhow::bail!("EraVM assembly cannot be compiled to the EVM target"),
        }
    }

    ///
    /// Get the list of missing deployable libraries.
    ///
    pub fn get_missing_libraries(&self) -> HashSet<String> {
        self.ir.get_missing_libraries()
    }
}<|MERGE_RESOLUTION|>--- conflicted
+++ resolved
@@ -98,12 +98,8 @@
         mut self,
         project: Project,
         optimizer_settings: era_compiler_llvm_context::OptimizerSettings,
-<<<<<<< HEAD
+        llvm_options: &[String],
         enable_eravm_extensions: bool,
-=======
-        llvm_options: &[String],
-        is_system_mode: bool,
->>>>>>> eddf5b3f
         include_metadata_hash: bool,
         debug_config: Option<era_compiler_llvm_context::DebugConfig>,
     ) -> anyhow::Result<EraVMContractBuild> {
