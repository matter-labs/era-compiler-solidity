//!
//! The expression statement.
//!

pub mod function_call;
pub mod literal;

use std::collections::HashSet;

use serde::Deserialize;
use serde::Serialize;

use crate::yul::error::Error;
use crate::yul::lexer::token::lexeme::symbol::Symbol;
use crate::yul::lexer::token::lexeme::Lexeme;
use crate::yul::lexer::token::location::Location;
use crate::yul::lexer::token::Token;
use crate::yul::lexer::Lexer;
use crate::yul::parser::error::Error as ParserError;
use crate::yul::parser::identifier::Identifier;

use self::function_call::FunctionCall;
use self::literal::Literal;

///
/// The Yul expression statement.
///
#[derive(Debug, Serialize, Deserialize, Clone, PartialEq, Eq)]
pub enum Expression {
    /// The function call subexpression.
    FunctionCall(FunctionCall),
    /// The identifier operand.
    Identifier(Identifier),
    /// The literal operand.
    Literal(Literal),
}

impl Expression {
    ///
    /// The element parser.
    ///
    pub fn parse(lexer: &mut Lexer, initial: Option<Token>) -> Result<Self, Error> {
        let token = crate::yul::parser::take_or_next(initial, lexer)?;

        let (location, identifier) = match token {
            Token {
                lexeme: Lexeme::Literal(_),
                ..
            } => return Ok(Self::Literal(Literal::parse(lexer, Some(token))?)),
            Token {
                location,
                lexeme: Lexeme::Identifier(identifier),
                ..
            } => (location, identifier),
            token => {
                return Err(ParserError::InvalidToken {
                    location: token.location,
                    expected: vec!["{literal}", "{identifier}"],
                    found: token.lexeme.to_string(),
                }
                .into());
            }
        };
        let length = identifier.inner.len();

        match lexer.peek()? {
            Token {
                lexeme: Lexeme::Symbol(Symbol::ParenthesisLeft),
                ..
            } => {
                lexer.next()?;
                Ok(Self::FunctionCall(FunctionCall::parse(
                    lexer,
                    Some(Token::new(location, Lexeme::Identifier(identifier), length)),
                )?))
            }
            _ => Ok(Self::Identifier(Identifier::new(
                location,
                identifier.inner,
            ))),
        }
    }

    ///
    /// Get the list of missing deployable libraries.
    ///
    pub fn get_missing_libraries(&self) -> HashSet<String> {
        match self {
            Self::FunctionCall(inner) => inner.get_missing_libraries(),
            Self::Identifier(_) => HashSet::new(),
            Self::Literal(_) => HashSet::new(),
        }
    }

    ///
    /// Returns the statement location.
    ///
    pub fn location(&self) -> Location {
        match self {
            Self::FunctionCall(inner) => inner.location,
            Self::Identifier(inner) => inner.location,
            Self::Literal(inner) => inner.location,
        }
    }

    ///
    /// Converts the expression into an LLVM value.
    ///
    pub fn into_llvm<'ctx, D>(
        self,
<<<<<<< HEAD
        context: &mut compiler_llvm_context::EraVMContext<'ctx, D>,
    ) -> anyhow::Result<Option<compiler_llvm_context::Argument<'ctx>>>
=======
        context: &mut era_compiler_llvm_context::EraVMContext<'ctx, D>,
    ) -> anyhow::Result<Option<era_compiler_llvm_context::EraVMArgument<'ctx>>>
>>>>>>> 6991e981
    where
        D: era_compiler_llvm_context::EraVMDependency + Clone,
    {
        match self {
            Self::Literal(literal) => literal
                .clone()
                .into_llvm(context)
                .map_err(|error| {
                    anyhow::anyhow!(
                        "{} Invalid literal `{}`: {}",
                        literal.location,
                        literal.inner.to_string(),
                        error
                    )
                })
                .map(Some),
            Self::Identifier(identifier) => {
                let pointer = context
                    .current_function()
                    .borrow()
                    .get_stack_pointer(identifier.inner.as_str())
                    .ok_or_else(|| {
                        anyhow::anyhow!(
                            "{} Undeclared variable `{}`",
                            identifier.location,
                            identifier.inner,
                        )
                    })?;

                let constant = context
                    .current_function()
                    .borrow()
                    .yul()
                    .get_constant(identifier.inner.as_str());

                let value = context.build_load(pointer, identifier.inner.as_str());

                match constant {
<<<<<<< HEAD
                    Some(constant) => Ok(Some(compiler_llvm_context::Argument::new_with_constant(
                        value, constant,
                    ))),
=======
                    Some(constant) => Ok(Some(
                        era_compiler_llvm_context::EraVMArgument::new_with_constant(
                            value, constant,
                        ),
                    )),
>>>>>>> 6991e981
                    None => Ok(Some(value.into())),
                }
            }
            Self::FunctionCall(call) => Ok(call
                .into_llvm(context)?
<<<<<<< HEAD
                .map(compiler_llvm_context::Argument::new)),
        }
    }

    ///
    /// Converts the expression into an LLVM value.
    ///
    /// TODO: trait
    ///
    pub fn into_llvm_evm<'ctx, D>(
        self,
        context: &mut compiler_llvm_context::EVMContext<'ctx, D>,
    ) -> anyhow::Result<Option<compiler_llvm_context::Argument<'ctx>>>
    where
        D: compiler_llvm_context::EVMDependency + Clone,
    {
        match self {
            Self::Literal(literal) => literal
                .clone()
                .into_llvm_evm(context)
                .map_err(|error| {
                    anyhow::anyhow!(
                        "{} Invalid literal `{}`: {}",
                        literal.location,
                        literal.inner.to_string(),
                        error
                    )
                })
                .map(Some),
            Self::Identifier(identifier) => {
                let pointer = context
                    .current_function()
                    .borrow()
                    .get_stack_pointer(identifier.inner.as_str())
                    .ok_or_else(|| {
                        anyhow::anyhow!(
                            "{} Undeclared variable `{}`",
                            identifier.location,
                            identifier.inner,
                        )
                    })?;

                let value = context.build_load(pointer, identifier.inner.as_str());
                Ok(Some(value.into()))
            }
            Self::FunctionCall(call) => Ok(call
                .into_llvm_evm(context)?
                .map(compiler_llvm_context::Argument::new)),
=======
                .map(era_compiler_llvm_context::EraVMArgument::new)),
>>>>>>> 6991e981
        }
    }
}<|MERGE_RESOLUTION|>--- conflicted
+++ resolved
@@ -108,13 +108,8 @@
     ///
     pub fn into_llvm<'ctx, D>(
         self,
-<<<<<<< HEAD
-        context: &mut compiler_llvm_context::EraVMContext<'ctx, D>,
-    ) -> anyhow::Result<Option<compiler_llvm_context::Argument<'ctx>>>
-=======
         context: &mut era_compiler_llvm_context::EraVMContext<'ctx, D>,
-    ) -> anyhow::Result<Option<era_compiler_llvm_context::EraVMArgument<'ctx>>>
->>>>>>> 6991e981
+    ) -> anyhow::Result<Option<era_compiler_llvm_context::Argument<'ctx>>>
     where
         D: era_compiler_llvm_context::EraVMDependency + Clone,
     {
@@ -153,24 +148,15 @@
                 let value = context.build_load(pointer, identifier.inner.as_str());
 
                 match constant {
-<<<<<<< HEAD
-                    Some(constant) => Ok(Some(compiler_llvm_context::Argument::new_with_constant(
-                        value, constant,
-                    ))),
-=======
                     Some(constant) => Ok(Some(
-                        era_compiler_llvm_context::EraVMArgument::new_with_constant(
-                            value, constant,
-                        ),
+                        era_compiler_llvm_context::Argument::new_with_constant(value, constant),
                     )),
->>>>>>> 6991e981
                     None => Ok(Some(value.into())),
                 }
             }
             Self::FunctionCall(call) => Ok(call
                 .into_llvm(context)?
-<<<<<<< HEAD
-                .map(compiler_llvm_context::Argument::new)),
+                .map(era_compiler_llvm_context::Argument::new)),
         }
     }
 
@@ -181,10 +167,10 @@
     ///
     pub fn into_llvm_evm<'ctx, D>(
         self,
-        context: &mut compiler_llvm_context::EVMContext<'ctx, D>,
-    ) -> anyhow::Result<Option<compiler_llvm_context::Argument<'ctx>>>
+        context: &mut era_compiler_llvm_context::EVMContext<'ctx, D>,
+    ) -> anyhow::Result<Option<era_compiler_llvm_context::Argument<'ctx>>>
     where
-        D: compiler_llvm_context::EVMDependency + Clone,
+        D: era_compiler_llvm_context::EVMDependency + Clone,
     {
         match self {
             Self::Literal(literal) => literal
@@ -217,10 +203,7 @@
             }
             Self::FunctionCall(call) => Ok(call
                 .into_llvm_evm(context)?
-                .map(compiler_llvm_context::Argument::new)),
-=======
-                .map(era_compiler_llvm_context::EraVMArgument::new)),
->>>>>>> 6991e981
+                .map(era_compiler_llvm_context::Argument::new)),
         }
     }
 }