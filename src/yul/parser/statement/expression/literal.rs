//!
//! The YUL source code literal.
//!

use inkwell::values::BasicValue;
use num::Num;
use num::One;
use num::Zero;
use serde::Deserialize;
use serde::Serialize;

use crate::yul::error::Error;
use crate::yul::lexer::token::lexeme::literal::boolean::Boolean as BooleanLiteral;
use crate::yul::lexer::token::lexeme::literal::integer::Integer as IntegerLiteral;
use crate::yul::lexer::token::lexeme::literal::Literal as LexicalLiteral;
use crate::yul::lexer::token::lexeme::symbol::Symbol;
use crate::yul::lexer::token::lexeme::Lexeme;
use crate::yul::lexer::token::location::Location;
use crate::yul::lexer::token::Token;
use crate::yul::lexer::Lexer;
use crate::yul::parser::error::Error as ParserError;
use crate::yul::parser::r#type::Type;

///
/// Represents a literal in YUL without differentiating its type.
///
#[derive(Debug, Serialize, Deserialize, Clone, PartialEq, Eq)]
pub struct Literal {
    /// The location.
    pub location: Location,
    /// The lexical literal.
    pub inner: LexicalLiteral,
    /// The type, if it has been explicitly specified.
    pub yul_type: Option<Type>,
}

impl Literal {
    ///
    /// The element parser.
    ///
    pub fn parse(lexer: &mut Lexer, initial: Option<Token>) -> Result<Self, Error> {
        let token = crate::yul::parser::take_or_next(initial, lexer)?;

        let (location, literal) = match token {
            Token {
                lexeme: Lexeme::Literal(literal),
                location,
                ..
            } => (location, literal),
            token => {
                return Err(ParserError::InvalidToken {
                    location: token.location,
                    expected: vec!["{literal}"],
                    found: token.lexeme.to_string(),
                }
                .into());
            }
        };

        let yul_type = match lexer.peek()? {
            Token {
                lexeme: Lexeme::Symbol(Symbol::Colon),
                ..
            } => {
                lexer.next()?;
                Some(Type::parse(lexer, None)?)
            }
            _ => None,
        };

        Ok(Self {
            location,
            inner: literal,
            yul_type,
        })
    }

    ///
    /// Converts the literal into its LLVM.
    ///
    pub fn into_llvm<'ctx, D>(
        self,
<<<<<<< HEAD
        context: &compiler_llvm_context::EraVMContext<'ctx, D>,
    ) -> anyhow::Result<compiler_llvm_context::Argument<'ctx>>
=======
        context: &era_compiler_llvm_context::EraVMContext<'ctx, D>,
    ) -> anyhow::Result<era_compiler_llvm_context::EraVMArgument<'ctx>>
>>>>>>> 6991e981
    where
        D: era_compiler_llvm_context::EraVMDependency + Clone,
    {
        match self.inner {
            LexicalLiteral::Boolean(inner) => {
                let value = self
                    .yul_type
                    .unwrap_or_default()
                    .into_llvm(context)
                    .const_int(
                        match inner {
                            BooleanLiteral::False => 0,
                            BooleanLiteral::True => 1,
                        },
                        false,
                    )
                    .as_basic_value_enum();

                let constant = match inner {
                    BooleanLiteral::False => num::BigUint::zero(),
                    BooleanLiteral::True => num::BigUint::one(),
                };

<<<<<<< HEAD
                Ok(compiler_llvm_context::Argument::new_with_constant(
=======
                Ok(era_compiler_llvm_context::EraVMArgument::new_with_constant(
>>>>>>> 6991e981
                    value, constant,
                ))
            }
            LexicalLiteral::Integer(inner) => {
                let r#type = self.yul_type.unwrap_or_default().into_llvm(context);
                let value = match inner {
                    IntegerLiteral::Decimal { ref inner } => r#type.const_int_from_string(
                        inner.as_str(),
                        inkwell::types::StringRadix::Decimal,
                    ),
                    IntegerLiteral::Hexadecimal { ref inner } => r#type.const_int_from_string(
                        &inner["0x".len()..],
                        inkwell::types::StringRadix::Hexadecimal,
                    ),
                }
                .expect("The value is valid")
                .as_basic_value_enum();

                let constant = match inner {
                    IntegerLiteral::Decimal { ref inner } => num::BigUint::from_str_radix(
                        inner.as_str(),
                        era_compiler_common::BASE_DECIMAL,
                    ),
                    IntegerLiteral::Hexadecimal { ref inner } => num::BigUint::from_str_radix(
                        &inner["0x".len()..],
                        era_compiler_common::BASE_HEXADECIMAL,
                    ),
                }
                .expect("Always valid");

<<<<<<< HEAD
                Ok(compiler_llvm_context::Argument::new_with_constant(
=======
                Ok(era_compiler_llvm_context::EraVMArgument::new_with_constant(
>>>>>>> 6991e981
                    value, constant,
                ))
            }
            LexicalLiteral::String(inner) => {
                let string = inner.inner;
                let r#type = self.yul_type.unwrap_or_default().into_llvm(context);

                let mut hex_string = if inner.is_hexadecimal {
                    string.clone()
                } else {
                    let mut hex_string =
                        String::with_capacity(era_compiler_common::BYTE_LENGTH_FIELD * 2);
                    let mut index = 0;
                    loop {
                        if index >= string.len() {
                            break;
                        }

                        if string[index..].starts_with('\\') {
                            index += 1;

                            if string[index..].starts_with('x') {
                                hex_string.push_str(&string[index + 1..index + 3]);
                                index += 3;
                            } else if string[index..].starts_with('u') {
                                let codepoint_str = &string[index + 1..index + 5];
                                let codepoint = u32::from_str_radix(
                                    codepoint_str,
                                    era_compiler_common::BASE_HEXADECIMAL,
                                )
                                .map_err(|error| {
                                    anyhow::anyhow!(
                                        "Invalid codepoint `{}`: {}",
                                        codepoint_str,
                                        error
                                    )
                                })?;
                                let unicode_char = char::from_u32(codepoint).ok_or_else(|| {
                                    anyhow::anyhow!("Invalid codepoint {}", codepoint)
                                })?;
                                let mut unicode_bytes = vec![0u8; 3];
                                unicode_char.encode_utf8(&mut unicode_bytes);

                                for byte in unicode_bytes.into_iter() {
                                    hex_string.push_str(format!("{:02x}", byte).as_str());
                                }
                                index += 5;
                            } else if string[index..].starts_with('t') {
                                hex_string.push_str("09");
                                index += 1;
                            } else if string[index..].starts_with('n') {
                                hex_string.push_str("0a");
                                index += 1;
                            } else if string[index..].starts_with('r') {
                                hex_string.push_str("0d");
                                index += 1;
                            } else if string[index..].starts_with('\n') {
                                index += 1;
                            } else {
                                hex_string
                                    .push_str(format!("{:02x}", string.as_bytes()[index]).as_str());
                                index += 1;
                            }
                        } else {
                            hex_string
                                .push_str(format!("{:02x}", string.as_bytes()[index]).as_str());
                            index += 1;
                        }
                    }
                    hex_string
                };

<<<<<<< HEAD
                if hex_string.len() > compiler_common::BYTE_LENGTH_FIELD * 2 {
                    return Ok(compiler_llvm_context::Argument::new_with_original(
=======
                if hex_string.len() > era_compiler_common::BYTE_LENGTH_FIELD * 2 {
                    return Ok(era_compiler_llvm_context::EraVMArgument::new_with_original(
>>>>>>> 6991e981
                        r#type.const_zero().as_basic_value_enum(),
                        string,
                    ));
                }

                if hex_string.len() < era_compiler_common::BYTE_LENGTH_FIELD * 2 {
                    hex_string.push_str(
                        "0".repeat((era_compiler_common::BYTE_LENGTH_FIELD * 2) - hex_string.len())
                            .as_str(),
                    );
                }

                let value = r#type
                    .const_int_from_string(
                        hex_string.as_str(),
                        inkwell::types::StringRadix::Hexadecimal,
                    )
                    .expect("The value is valid")
                    .as_basic_value_enum();
<<<<<<< HEAD
                Ok(compiler_llvm_context::Argument::new_with_original(
                    value, string,
                ))
            }
        }
    }

    ///
    /// Converts the literal into its LLVM.
    ///
    /// TODO: trait
    ///
    pub fn into_llvm_evm<'ctx, D>(
        self,
        context: &compiler_llvm_context::EVMContext<'ctx, D>,
    ) -> anyhow::Result<compiler_llvm_context::Argument<'ctx>>
    where
        D: compiler_llvm_context::EVMDependency + Clone,
    {
        match self.inner {
            LexicalLiteral::Boolean(inner) => {
                let value = self
                    .yul_type
                    .unwrap_or_default()
                    .into_llvm_evm(context)
                    .const_int(
                        match inner {
                            BooleanLiteral::False => 0,
                            BooleanLiteral::True => 1,
                        },
                        false,
                    )
                    .as_basic_value_enum();

                let constant = match inner {
                    BooleanLiteral::False => num::BigUint::zero(),
                    BooleanLiteral::True => num::BigUint::one(),
                };

                Ok(compiler_llvm_context::Argument::new_with_constant(
                    value, constant,
                ))
            }
            LexicalLiteral::Integer(inner) => {
                let r#type = self.yul_type.unwrap_or_default().into_llvm_evm(context);
                let value = match inner {
                    IntegerLiteral::Decimal { ref inner } => r#type.const_int_from_string(
                        inner.as_str(),
                        inkwell::types::StringRadix::Decimal,
                    ),
                    IntegerLiteral::Hexadecimal { ref inner } => r#type.const_int_from_string(
                        &inner["0x".len()..],
                        inkwell::types::StringRadix::Hexadecimal,
                    ),
                }
                .expect("The value is valid")
                .as_basic_value_enum();

                let constant = match inner {
                    IntegerLiteral::Decimal { ref inner } => {
                        num::BigUint::from_str_radix(inner.as_str(), compiler_common::BASE_DECIMAL)
                    }
                    IntegerLiteral::Hexadecimal { ref inner } => num::BigUint::from_str_radix(
                        &inner["0x".len()..],
                        compiler_common::BASE_HEXADECIMAL,
                    ),
                }
                .expect("Always valid");

                Ok(compiler_llvm_context::Argument::new_with_constant(
                    value, constant,
                ))
            }
            LexicalLiteral::String(inner) => {
                let string = inner.inner;
                let r#type = self.yul_type.unwrap_or_default().into_llvm_evm(context);

                let mut hex_string = if inner.is_hexadecimal {
                    string.clone()
                } else {
                    let mut hex_string =
                        String::with_capacity(compiler_common::BYTE_LENGTH_FIELD * 2);
                    let mut index = 0;
                    loop {
                        if index >= string.len() {
                            break;
                        }

                        if string[index..].starts_with('\\') {
                            index += 1;

                            if string[index..].starts_with('x') {
                                hex_string.push_str(&string[index + 1..index + 3]);
                                index += 3;
                            } else if string[index..].starts_with('u') {
                                let codepoint_str = &string[index + 1..index + 5];
                                let codepoint = u32::from_str_radix(
                                    codepoint_str,
                                    compiler_common::BASE_HEXADECIMAL,
                                )
                                .map_err(|error| {
                                    anyhow::anyhow!(
                                        "Invalid codepoint `{}`: {}",
                                        codepoint_str,
                                        error
                                    )
                                })?;
                                let unicode_char = char::from_u32(codepoint).ok_or_else(|| {
                                    anyhow::anyhow!("Invalid codepoint {}", codepoint)
                                })?;
                                let mut unicode_bytes = vec![0u8; 3];
                                unicode_char.encode_utf8(&mut unicode_bytes);

                                for byte in unicode_bytes.into_iter() {
                                    hex_string.push_str(format!("{:02x}", byte).as_str());
                                }
                                index += 5;
                            } else if string[index..].starts_with('t') {
                                hex_string.push_str("09");
                                index += 1;
                            } else if string[index..].starts_with('n') {
                                hex_string.push_str("0a");
                                index += 1;
                            } else if string[index..].starts_with('r') {
                                hex_string.push_str("0d");
                                index += 1;
                            } else if string[index..].starts_with('\n') {
                                index += 1;
                            } else {
                                hex_string
                                    .push_str(format!("{:02x}", string.as_bytes()[index]).as_str());
                                index += 1;
                            }
                        } else {
                            hex_string
                                .push_str(format!("{:02x}", string.as_bytes()[index]).as_str());
                            index += 1;
                        }
                    }
                    hex_string
                };

                if hex_string.len() > compiler_common::BYTE_LENGTH_FIELD * 2 {
                    return Ok(compiler_llvm_context::Argument::new_with_original(
                        r#type.const_zero().as_basic_value_enum(),
                        string,
                    ));
                }

                if hex_string.len() < compiler_common::BYTE_LENGTH_FIELD * 2 {
                    hex_string.push_str(
                        "0".repeat((compiler_common::BYTE_LENGTH_FIELD * 2) - hex_string.len())
                            .as_str(),
                    );
                }

                let value = r#type
                    .const_int_from_string(
                        hex_string.as_str(),
                        inkwell::types::StringRadix::Hexadecimal,
                    )
                    .expect("The value is valid")
                    .as_basic_value_enum();
                Ok(compiler_llvm_context::Argument::new_with_original(
=======
                Ok(era_compiler_llvm_context::EraVMArgument::new_with_original(
>>>>>>> 6991e981
                    value, string,
                ))
            }
        }
    }
}<|MERGE_RESOLUTION|>--- conflicted
+++ resolved
@@ -80,13 +80,8 @@
     ///
     pub fn into_llvm<'ctx, D>(
         self,
-<<<<<<< HEAD
-        context: &compiler_llvm_context::EraVMContext<'ctx, D>,
-    ) -> anyhow::Result<compiler_llvm_context::Argument<'ctx>>
-=======
         context: &era_compiler_llvm_context::EraVMContext<'ctx, D>,
-    ) -> anyhow::Result<era_compiler_llvm_context::EraVMArgument<'ctx>>
->>>>>>> 6991e981
+    ) -> anyhow::Result<era_compiler_llvm_context::Argument<'ctx>>
     where
         D: era_compiler_llvm_context::EraVMDependency + Clone,
     {
@@ -110,11 +105,7 @@
                     BooleanLiteral::True => num::BigUint::one(),
                 };
 
-<<<<<<< HEAD
-                Ok(compiler_llvm_context::Argument::new_with_constant(
-=======
-                Ok(era_compiler_llvm_context::EraVMArgument::new_with_constant(
->>>>>>> 6991e981
+                Ok(era_compiler_llvm_context::Argument::new_with_constant(
                     value, constant,
                 ))
             }
@@ -145,11 +136,7 @@
                 }
                 .expect("Always valid");
 
-<<<<<<< HEAD
-                Ok(compiler_llvm_context::Argument::new_with_constant(
-=======
-                Ok(era_compiler_llvm_context::EraVMArgument::new_with_constant(
->>>>>>> 6991e981
+                Ok(era_compiler_llvm_context::Argument::new_with_constant(
                     value, constant,
                 ))
             }
@@ -222,13 +209,8 @@
                     hex_string
                 };
 
-<<<<<<< HEAD
-                if hex_string.len() > compiler_common::BYTE_LENGTH_FIELD * 2 {
-                    return Ok(compiler_llvm_context::Argument::new_with_original(
-=======
                 if hex_string.len() > era_compiler_common::BYTE_LENGTH_FIELD * 2 {
-                    return Ok(era_compiler_llvm_context::EraVMArgument::new_with_original(
->>>>>>> 6991e981
+                    return Ok(era_compiler_llvm_context::Argument::new_with_original(
                         r#type.const_zero().as_basic_value_enum(),
                         string,
                     ));
@@ -248,8 +230,7 @@
                     )
                     .expect("The value is valid")
                     .as_basic_value_enum();
-<<<<<<< HEAD
-                Ok(compiler_llvm_context::Argument::new_with_original(
+                Ok(era_compiler_llvm_context::Argument::new_with_original(
                     value, string,
                 ))
             }
@@ -263,10 +244,10 @@
     ///
     pub fn into_llvm_evm<'ctx, D>(
         self,
-        context: &compiler_llvm_context::EVMContext<'ctx, D>,
-    ) -> anyhow::Result<compiler_llvm_context::Argument<'ctx>>
+        context: &era_compiler_llvm_context::EVMContext<'ctx, D>,
+    ) -> anyhow::Result<era_compiler_llvm_context::Argument<'ctx>>
     where
-        D: compiler_llvm_context::EVMDependency + Clone,
+        D: era_compiler_llvm_context::EVMDependency + Clone,
     {
         match self.inner {
             LexicalLiteral::Boolean(inner) => {
@@ -288,7 +269,7 @@
                     BooleanLiteral::True => num::BigUint::one(),
                 };
 
-                Ok(compiler_llvm_context::Argument::new_with_constant(
+                Ok(era_compiler_llvm_context::Argument::new_with_constant(
                     value, constant,
                 ))
             }
@@ -308,17 +289,18 @@
                 .as_basic_value_enum();
 
                 let constant = match inner {
-                    IntegerLiteral::Decimal { ref inner } => {
-                        num::BigUint::from_str_radix(inner.as_str(), compiler_common::BASE_DECIMAL)
-                    }
+                    IntegerLiteral::Decimal { ref inner } => num::BigUint::from_str_radix(
+                        inner.as_str(),
+                        era_compiler_common::BASE_DECIMAL,
+                    ),
                     IntegerLiteral::Hexadecimal { ref inner } => num::BigUint::from_str_radix(
                         &inner["0x".len()..],
-                        compiler_common::BASE_HEXADECIMAL,
+                        era_compiler_common::BASE_HEXADECIMAL,
                     ),
                 }
                 .expect("Always valid");
 
-                Ok(compiler_llvm_context::Argument::new_with_constant(
+                Ok(era_compiler_llvm_context::Argument::new_with_constant(
                     value, constant,
                 ))
             }
@@ -330,7 +312,7 @@
                     string.clone()
                 } else {
                     let mut hex_string =
-                        String::with_capacity(compiler_common::BYTE_LENGTH_FIELD * 2);
+                        String::with_capacity(era_compiler_common::BYTE_LENGTH_FIELD * 2);
                     let mut index = 0;
                     loop {
                         if index >= string.len() {
@@ -347,7 +329,7 @@
                                 let codepoint_str = &string[index + 1..index + 5];
                                 let codepoint = u32::from_str_radix(
                                     codepoint_str,
-                                    compiler_common::BASE_HEXADECIMAL,
+                                    era_compiler_common::BASE_HEXADECIMAL,
                                 )
                                 .map_err(|error| {
                                     anyhow::anyhow!(
@@ -391,16 +373,16 @@
                     hex_string
                 };
 
-                if hex_string.len() > compiler_common::BYTE_LENGTH_FIELD * 2 {
-                    return Ok(compiler_llvm_context::Argument::new_with_original(
+                if hex_string.len() > era_compiler_common::BYTE_LENGTH_FIELD * 2 {
+                    return Ok(era_compiler_llvm_context::Argument::new_with_original(
                         r#type.const_zero().as_basic_value_enum(),
                         string,
                     ));
                 }
 
-                if hex_string.len() < compiler_common::BYTE_LENGTH_FIELD * 2 {
+                if hex_string.len() < era_compiler_common::BYTE_LENGTH_FIELD * 2 {
                     hex_string.push_str(
-                        "0".repeat((compiler_common::BYTE_LENGTH_FIELD * 2) - hex_string.len())
+                        "0".repeat((era_compiler_common::BYTE_LENGTH_FIELD * 2) - hex_string.len())
                             .as_str(),
                     );
                 }
@@ -412,10 +394,7 @@
                     )
                     .expect("The value is valid")
                     .as_basic_value_enum();
-                Ok(compiler_llvm_context::Argument::new_with_original(
-=======
-                Ok(era_compiler_llvm_context::EraVMArgument::new_with_original(
->>>>>>> 6991e981
+                Ok(era_compiler_llvm_context::Argument::new_with_original(
                     value, string,
                 ))
             }
