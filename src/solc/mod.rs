//!
//! The Solidity compiler.
//!

pub mod combined_json;
pub mod pipeline;
pub mod standard_json;
pub mod version;

use std::collections::BTreeMap;
use std::collections::HashMap;
use std::io::Write;
use std::path::PathBuf;
use std::sync::OnceLock;
use std::sync::RwLock;

use self::combined_json::CombinedJson;
use self::pipeline::Pipeline;
use self::standard_json::input::settings::optimizer::Optimizer as StandardJsonInputSettingsOptimizer;
use self::standard_json::input::Input as StandardJsonInput;
use self::standard_json::output::Output as StandardJsonOutput;
use self::version::Version;

///
/// The Solidity compiler.
///
#[derive(Debug, Clone)]
pub struct Compiler {
    /// The binary executable name.
    pub executable: String,
    /// The `solc` compiler version.
    pub version: Version,
}

impl Compiler {
    /// The default executable name.
    pub const DEFAULT_EXECUTABLE_NAME: &'static str = "solc";

    /// The first version of `solc` with the support of standard JSON interface.
    pub const FIRST_SUPPORTED_VERSION: semver::Version = semver::Version::new(0, 4, 12);

    /// The first version of `solc`, where Yul codegen is considered robust enough.
    pub const FIRST_YUL_VERSION: semver::Version = semver::Version::new(0, 8, 0);

    /// The first version of `solc`, where `--via-ir` codegen option is supported.
    pub const FIRST_VIA_IR_VERSION: semver::Version = semver::Version::new(0, 8, 13);

    /// The first version of `solc`, where EVM Cancun is supported.
    pub const FIRST_CANCUN_VERSION: semver::Version = semver::Version::new(0, 8, 24);

    /// The last supported version of `solc`.
    pub const LAST_SUPPORTED_VERSION: semver::Version = semver::Version::new(0, 8, 26);

    ///
    /// A shortcut constructor lazily using a thread-safe cell.
    ///
    /// Different tools may use different `executable` names. For example, the integration tester
    /// uses `solc-<version>` format.
    ///
    pub fn new(executable: &str) -> anyhow::Result<Self> {
        if let Some(executable) = Self::executables()
            .read()
            .expect("Sync")
            .get(executable)
            .cloned()
        {
            return Ok(executable);
        }
        let mut executables = Self::executables().write().expect("Sync");

        if let Err(error) = which::which(executable) {
            anyhow::bail!("The `{executable}` executable not found in ${{PATH}}: {error}");
        }
        let version = Self::parse_version(executable)?;
        let compiler = Self {
            executable: executable.to_owned(),
            version,
        };

        executables.insert(executable.to_owned(), compiler.clone());
        Ok(compiler)
    }

    ///
    /// The Solidity `--standard-json` mirror.
    ///
    pub fn standard_json(
        &self,
        mut input: StandardJsonInput,
        pipeline: Option<Pipeline>,
        base_path: Option<String>,
        include_paths: Vec<String>,
        allow_paths: Option<String>,
    ) -> anyhow::Result<StandardJsonOutput> {
        let suppressed_warnings = input.suppressed_warnings.take().unwrap_or_default();

        let mut command = std::process::Command::new(self.executable.as_str());
        command.stdin(std::process::Stdio::piped());
        command.stdout(std::process::Stdio::piped());
        command.stderr(std::process::Stdio::piped());
        command.arg("--standard-json");

        if let Some(base_path) = base_path {
            command.arg("--base-path");
            command.arg(base_path);
        }
        for include_path in include_paths.into_iter() {
            command.arg("--include-path");
            command.arg(include_path);
        }
        if let Some(allow_paths) = allow_paths {
            command.arg("--allow-paths");
            command.arg(allow_paths);
        }

<<<<<<< HEAD
        let suppressed_warnings = input.suppressed_warnings.take().unwrap_or_default();

        let input_json = serde_json::to_vec(&input).expect("Always valid");

        let process = command.spawn().map_err(|error| {
=======
        let mut process = command.spawn().map_err(|error| {
>>>>>>> eddf5b3f
            anyhow::anyhow!("{} subprocess spawning error: {:?}", self.executable, error)
        })?;
        let stdin = process
            .stdin
            .as_mut()
            .ok_or_else(|| anyhow::anyhow!("{} subprocess stdin getting error", self.executable))?;
        let stdin_input = serde_json::to_vec(&input).map_err(|error| {
            anyhow::anyhow!(
                "{} subprocess standard JSON input serialization error: {error:?}",
                self.executable
            )
        })?;
        stdin.write_all(stdin_input.as_slice()).map_err(|error| {
            anyhow::anyhow!(
                "{} subprocess stdin writing error: {error:?}",
                self.executable
            )
        })?;

        let result = process.wait_with_output().map_err(|error| {
            anyhow::anyhow!(
                "{} subprocess output reading error: {error:?}",
                self.executable
            )
        })?;
        let stderr_message = String::from_utf8_lossy(result.stderr.as_slice());
        let mut solc_output = match era_compiler_common::deserialize_from_slice::<StandardJsonOutput>(
            result.stdout.as_slice(),
        ) {
            Ok(solc_output) => solc_output,
            Err(error) => {
                anyhow::bail!(
                    "{} subprocess stdout parsing error: {error:?} (stderr: {stderr_message})",
                    self.executable
                );
            }
        };
        if !result.status.success() {
            anyhow::bail!("{} error: {stderr_message}", self.executable);
        }

        if let Some(pipeline) = pipeline {
            solc_output.preprocess_ast(&self.version, pipeline, suppressed_warnings.as_slice())?;
        }
        solc_output.remove_evm();

        Ok(solc_output)
    }

    ///
    /// The `solc --combined-json abi,hashes...` mirror.
    ///
    pub fn combined_json(
        &self,
        paths: &[PathBuf],
        combined_json_argument: &str,
    ) -> anyhow::Result<CombinedJson> {
        let executable = self.executable.to_owned();

        let mut command = std::process::Command::new(executable.as_str());
        command.stdout(std::process::Stdio::piped());
        command.stderr(std::process::Stdio::piped());
        command.args(paths);

        let mut combined_json_flags = Vec::new();
        let mut combined_json_fake_flag_pushed = false;
        let mut filtered_flags = Vec::with_capacity(3);
        for flag in combined_json_argument.split(',') {
            match flag {
                flag @ "asm" | flag @ "bin" | flag @ "bin-runtime" => filtered_flags.push(flag),
                flag => combined_json_flags.push(flag),
            }
        }
        if combined_json_flags.is_empty() {
            combined_json_flags.push("ast");
            combined_json_fake_flag_pushed = true;
        }
        command.arg("--combined-json");
        command.arg(combined_json_flags.join(","));

        let process = command.spawn().map_err(|error| {
            anyhow::anyhow!("{} subprocess spawning error: {:?}", executable, error)
        })?;

        let result = process.wait_with_output().map_err(|error| {
            anyhow::anyhow!(
                "{} subprocess output reading error: {error:?}",
                self.executable
            )
        })?;
        let stderr_message = String::from_utf8_lossy(result.stderr.as_slice());
        let mut combined_json = match era_compiler_common::deserialize_from_slice::<CombinedJson>(
            result.stdout.as_slice(),
        ) {
            Ok(combined_json) => combined_json,
            Err(error) => {
                anyhow::bail!(
                    "{} subprocess stdout parsing error: {error:?} (stderr: {stderr_message})",
                    self.executable
                );
            }
        };
        if !result.status.success() {
            anyhow::bail!("{} error: {stderr_message}", self.executable);
        }

        for filtered_flag in filtered_flags.into_iter() {
            for (_path, contract) in combined_json.contracts.iter_mut() {
                match filtered_flag {
                    "asm" => contract.asm = Some(serde_json::Value::Null),
                    "bin" => contract.bin = Some("".to_owned()),
                    "bin-runtime" => contract.bin_runtime = Some("".to_owned()),
                    _ => continue,
                }
            }
        }
        if combined_json_fake_flag_pushed {
            combined_json.source_list = None;
            combined_json.sources = None;
        }
        combined_json.remove_evm();

        Ok(combined_json)
    }

    ///
    /// Validates the Yul project as paths and libraries.
    ///
    pub fn validate_yul_paths(
        &self,
        paths: &[PathBuf],
        libraries: BTreeMap<String, BTreeMap<String, String>>,
    ) -> anyhow::Result<StandardJsonOutput> {
        if self.version.default != Self::LAST_SUPPORTED_VERSION {
            anyhow::bail!(
                "Yul validation is only supported with the latest supported version of the Solidity compiler: {}",
                Self::LAST_SUPPORTED_VERSION,
            );
        }

        let solc_input = StandardJsonInput::from_yul_paths(
            paths,
            libraries.clone(),
            StandardJsonInputSettingsOptimizer::new_yul_validation(),
        );
        self.validate_yul_standard_json(solc_input)
    }

    ///
    /// Validates the Yul project as standard JSON input.
    ///
    pub fn validate_yul_standard_json(
        &self,
        mut solc_input: StandardJsonInput,
    ) -> anyhow::Result<StandardJsonOutput> {
        if self.version.default != Self::LAST_SUPPORTED_VERSION {
            anyhow::bail!(
                "Yul validation is only supported with the latest supported version of the Solidity compiler: {}",
                Self::LAST_SUPPORTED_VERSION,
            );
        }

        solc_input.normalize_yul_validation();
        let solc_output = self.standard_json(solc_input, None, None, vec![], None)?;
        if solc_output.contracts.is_none() {
            anyhow::bail!(
                "{}",
                solc_output
                    .errors
                    .as_ref()
                    .map(|errors| serde_json::to_string_pretty(errors).expect("Always valid"))
                    .unwrap_or_else(|| {
                        "Unknown Yul validation error: both `contracts` and `errors` are unset"
                            .to_owned()
                    })
            );
        }
        Ok(solc_output)
    }

    ///
    /// Returns the global shared array of `solc` executables.
    ///
    fn executables() -> &'static RwLock<HashMap<String, Self>> {
        static EXECUTABLES: OnceLock<RwLock<HashMap<String, Compiler>>> = OnceLock::new();
        EXECUTABLES.get_or_init(|| RwLock::new(HashMap::new()))
    }

    ///
    /// The `solc --version` mini-parser.
    ///
    fn parse_version(executable: &str) -> anyhow::Result<Version> {
        let mut command = std::process::Command::new(executable);
        command.arg("--version");
        let output = command
            .output()
            .map_err(|error| anyhow::anyhow!("{} subprocess error: {:?}", executable, error))?;
        if !output.status.success() {
            anyhow::bail!(
                "{} version getting error: {}",
                executable,
                String::from_utf8_lossy(output.stderr.as_slice()).to_string()
            );
        }

        let stdout = String::from_utf8_lossy(output.stdout.as_slice());
        let long = stdout
            .lines()
            .nth(1)
            .ok_or_else(|| anyhow::anyhow!("{} version parsing: not enough lines", executable))?
            .split(' ')
            .nth(1)
            .ok_or_else(|| {
                anyhow::anyhow!(
                    "{} version parsing: not enough words in the 2nd line",
                    executable
                )
            })?
            .to_owned();
        let default: semver::Version = long
            .split('+')
            .next()
            .ok_or_else(|| anyhow::anyhow!("{} version parsing: metadata dropping", executable))?
            .parse()
            .map_err(|error| anyhow::anyhow!("{} version parsing: {}", executable, error))?;

        let l2_revision: Option<semver::Version> = stdout
            .lines()
            .nth(2)
            .and_then(|line| line.split(' ').nth(1))
            .and_then(|line| line.split('-').last())
            .and_then(|version| version.parse().ok());

        let version = Version::new(long, default, l2_revision);
        if version.default < Self::FIRST_SUPPORTED_VERSION {
            anyhow::bail!(
                "`solc` versions <{} are not supported, found {}",
                Self::FIRST_SUPPORTED_VERSION,
                version.default
            );
        }
        if version.default > Self::LAST_SUPPORTED_VERSION {
            anyhow::bail!(
                "`solc` versions >{} are not supported, found {}",
                Self::LAST_SUPPORTED_VERSION,
                version.default
            );
        }

        Ok(version)
    }
}<|MERGE_RESOLUTION|>--- conflicted
+++ resolved
@@ -113,15 +113,7 @@
             command.arg(allow_paths);
         }
 
-<<<<<<< HEAD
-        let suppressed_warnings = input.suppressed_warnings.take().unwrap_or_default();
-
-        let input_json = serde_json::to_vec(&input).expect("Always valid");
-
-        let process = command.spawn().map_err(|error| {
-=======
         let mut process = command.spawn().map_err(|error| {
->>>>>>> eddf5b3f
             anyhow::anyhow!("{} subprocess spawning error: {:?}", self.executable, error)
         })?;
         let stdin = process
