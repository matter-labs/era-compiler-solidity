//!
//! The `solc --standard-json` input.
//!

pub mod language;
pub mod settings;
pub mod source;

use std::collections::BTreeMap;
use std::collections::BTreeSet;
use std::path::PathBuf;

use rayon::iter::IntoParallelIterator;
use rayon::iter::ParallelIterator;
use serde::Deserialize;
use serde::Serialize;

use crate::solc::pipeline::Pipeline as SolcPipeline;
use crate::solc::standard_json::input::settings::metadata::Metadata as SolcStandardJsonInputSettingsMetadata;
use crate::solc::standard_json::input::settings::optimizer::Optimizer as SolcStandardJsonInputSettingsOptimizer;
use crate::solc::standard_json::input::settings::selection::Selection as SolcStandardJsonInputSettingsSelection;
use crate::solc::version::Version as SolcVersion;
use crate::warning::Warning;

use self::language::Language;
use self::settings::Settings;
use self::source::Source;

///
/// The `solc --standard-json` input.
///
#[derive(Debug, Serialize, Deserialize)]
#[serde(rename_all = "camelCase")]
pub struct Input {
    /// The input language.
    pub language: Language,
    /// The input source code files hashmap.
    pub sources: BTreeMap<String, Source>,
    /// The compiler settings.
    pub settings: Settings,

    /// The suppressed warnings.
    #[serde(skip_serializing)]
    pub suppressed_warnings: Option<Vec<Warning>>,
}

impl Input {
    ///
<<<<<<< HEAD
    /// A shortcut constructor from paths.
    ///
    #[allow(clippy::too_many_arguments)]
    pub fn try_from_paths(
=======
    /// A shortcut constructor.
    ///
    /// If the `path` is `None`, the input is read from the stdin.
    ///
    pub fn try_from_reader(path: Option<&Path>) -> anyhow::Result<Self> {
        match path {
            Some(path) => serde_json::from_reader(
                std::fs::File::open(path)
                    .map(std::io::BufReader::new)
                    .map_err(|error| {
                        anyhow::anyhow!("Standard JSON file {path:?} opening: {error}")
                    })?,
            ),
            None => serde_json::from_reader(std::io::BufReader::new(std::io::stdin())),
        }
        .map_err(|error| anyhow::anyhow!("Standard JSON reading: {error}"))
    }

    ///
    /// A shortcut constructor from Solidity source paths.
    ///
    pub fn try_from_solidity_paths(
>>>>>>> eddf5b3f
        language: Language,
        evm_version: Option<era_compiler_common::EVMVersion>,
        paths: &[PathBuf],
        library_map: Vec<String>,
        remappings: Option<BTreeSet<String>>,
        output_selection: SolcStandardJsonInputSettingsSelection,
        optimizer: SolcStandardJsonInputSettingsOptimizer,
        metadata: Option<SolcStandardJsonInputSettingsMetadata>,
        via_evm_assembly: bool,
        via_ir: bool,
        via_yul: bool,
        enable_eravm_extensions: bool,
        detect_missing_libraries: bool,
        suppressed_warnings: Option<Vec<Warning>>,
    ) -> anyhow::Result<Self> {
        let mut paths: BTreeSet<PathBuf> = paths.iter().cloned().collect();
        let libraries = Settings::parse_libraries(library_map)?;
        for library_file in libraries.keys() {
            paths.insert(PathBuf::from(library_file));
        }

        let sources = paths
            .into_par_iter()
            .map(|path| {
                let source = Source::try_read(path.as_path())
                    .unwrap_or_else(|error| panic!("Source code file {path:?} reading: {error}"));
                (path.to_string_lossy().to_string(), source)
            })
            .collect();

        Ok(Self {
            language,
            sources,
            settings: Settings::new(
                evm_version,
                libraries,
                remappings,
                output_selection,
                via_evm_assembly,
                via_ir,
                via_yul,
                enable_eravm_extensions,
                detect_missing_libraries,
                optimizer,
                metadata,
            ),
            suppressed_warnings,
        })
    }

    ///
    /// A shortcut constructor from Solidity source code.
    ///
<<<<<<< HEAD
    #[allow(clippy::too_many_arguments)]
    pub fn try_from_sources(
=======
    pub fn try_from_solidity_sources(
>>>>>>> eddf5b3f
        evm_version: Option<era_compiler_common::EVMVersion>,
        sources: BTreeMap<String, String>,
        libraries: BTreeMap<String, BTreeMap<String, String>>,
        remappings: Option<BTreeSet<String>>,
        output_selection: SolcStandardJsonInputSettingsSelection,
        optimizer: SolcStandardJsonInputSettingsOptimizer,
        metadata: Option<SolcStandardJsonInputSettingsMetadata>,
        via_evm_assembly: bool,
        via_ir: bool,
        via_yul: bool,
        enable_eravm_extensions: bool,
        detect_missing_libraries: bool,
        suppressed_warnings: Option<Vec<Warning>>,
    ) -> anyhow::Result<Self> {
        let sources = sources
            .into_iter()
            .map(|(path, content)| (path, Source::from(content)))
            .collect();

        Ok(Self {
            language: Language::Solidity,
            sources,
            settings: Settings::new(
                evm_version,
                libraries,
                remappings,
                output_selection,
                via_evm_assembly,
                via_ir,
                via_yul,
                enable_eravm_extensions,
                detect_missing_libraries,
                optimizer,
                metadata,
            ),
            suppressed_warnings,
        })
    }

    ///
    /// A shortcut constructor from source code.
    ///
    pub fn from_yul_sources(
        sources: BTreeMap<String, String>,
        libraries: BTreeMap<String, BTreeMap<String, String>>,
        optimizer: SolcStandardJsonInputSettingsOptimizer,
    ) -> Self {
        let sources = sources
            .into_iter()
            .map(|(path, content)| (path, Source::from(content)))
            .collect();
        let output_selection = SolcStandardJsonInputSettingsSelection::new_yul_validation();

        Self {
            language: Language::Yul,
            sources,
            settings: Settings::new(
                None,
                libraries,
                None,
                output_selection,
                false,
                optimizer,
                None,
            ),
            suppressed_warnings: None,
        }
    }

    ///
    /// A shortcut constructor from source code.
    ///
<<<<<<< HEAD
    pub fn normalize(&mut self, solc_version: &SolcVersion, solc_pipeline: SolcPipeline) {
        self.settings
            .output_selection
            .get_or_insert_with(SolcStandardJsonInputSettingsSelection::default)
            .extend_with_required(solc_pipeline);
        self.settings.normalize(&solc_version.default);
=======
    pub fn from_yul_paths(
        paths: &[PathBuf],
        libraries: BTreeMap<String, BTreeMap<String, String>>,
        optimizer: SolcStandardJsonInputSettingsOptimizer,
    ) -> Self {
        let sources = paths
            .iter()
            .map(|path| {
                (
                    path.to_string_lossy().to_string(),
                    Source::from(path.as_path()),
                )
            })
            .collect();
        let output_selection = SolcStandardJsonInputSettingsSelection::new_yul_validation();

        Self {
            language: Language::Yul,
            sources,
            settings: Settings::new(
                None,
                libraries,
                None,
                output_selection,
                false,
                optimizer,
                None,
            ),
            suppressed_warnings: None,
        }
    }

    ///
    /// Sets the necessary defaults for EraVM compilation.
    ///
    pub fn normalize(&mut self, version: &semver::Version, pipeline: Option<SolcPipeline>) {
        self.settings.normalize(version, pipeline);
    }

    ///
    /// Sets the necessary defaults for Yul validation.
    ///
    pub fn normalize_yul_validation(&mut self) {
        self.settings.normalize_yul_validation();
    }

    ///
    /// Returns an owned tree of loaded sources.
    ///
    pub fn sources(&self) -> anyhow::Result<BTreeMap<String, String>> {
        self.sources
            .iter()
            .map(|(path, source)| {
                let source: String = source
                    .to_owned()
                    .try_into()
                    .map_err(|error| anyhow::anyhow!("Source `{path}`: {error}"))?;
                Ok((path.to_owned(), source))
            })
            .collect()
>>>>>>> eddf5b3f
    }
}<|MERGE_RESOLUTION|>--- conflicted
+++ resolved
@@ -8,6 +8,7 @@
 
 use std::collections::BTreeMap;
 use std::collections::BTreeSet;
+use std::path::Path;
 use std::path::PathBuf;
 
 use rayon::iter::IntoParallelIterator;
@@ -19,7 +20,6 @@
 use crate::solc::standard_json::input::settings::metadata::Metadata as SolcStandardJsonInputSettingsMetadata;
 use crate::solc::standard_json::input::settings::optimizer::Optimizer as SolcStandardJsonInputSettingsOptimizer;
 use crate::solc::standard_json::input::settings::selection::Selection as SolcStandardJsonInputSettingsSelection;
-use crate::solc::version::Version as SolcVersion;
 use crate::warning::Warning;
 
 use self::language::Language;
@@ -46,12 +46,6 @@
 
 impl Input {
     ///
-<<<<<<< HEAD
-    /// A shortcut constructor from paths.
-    ///
-    #[allow(clippy::too_many_arguments)]
-    pub fn try_from_paths(
-=======
     /// A shortcut constructor.
     ///
     /// If the `path` is `None`, the input is read from the stdin.
@@ -74,7 +68,6 @@
     /// A shortcut constructor from Solidity source paths.
     ///
     pub fn try_from_solidity_paths(
->>>>>>> eddf5b3f
         language: Language,
         evm_version: Option<era_compiler_common::EVMVersion>,
         paths: &[PathBuf],
@@ -83,9 +76,8 @@
         output_selection: SolcStandardJsonInputSettingsSelection,
         optimizer: SolcStandardJsonInputSettingsOptimizer,
         metadata: Option<SolcStandardJsonInputSettingsMetadata>,
-        via_evm_assembly: bool,
+        force_evmla: bool,
         via_ir: bool,
-        via_yul: bool,
         enable_eravm_extensions: bool,
         detect_missing_libraries: bool,
         suppressed_warnings: Option<Vec<Warning>>,
@@ -113,9 +105,8 @@
                 libraries,
                 remappings,
                 output_selection,
-                via_evm_assembly,
+                force_evmla,
                 via_ir,
-                via_yul,
                 enable_eravm_extensions,
                 detect_missing_libraries,
                 optimizer,
@@ -128,12 +119,7 @@
     ///
     /// A shortcut constructor from Solidity source code.
     ///
-<<<<<<< HEAD
-    #[allow(clippy::too_many_arguments)]
-    pub fn try_from_sources(
-=======
     pub fn try_from_solidity_sources(
->>>>>>> eddf5b3f
         evm_version: Option<era_compiler_common::EVMVersion>,
         sources: BTreeMap<String, String>,
         libraries: BTreeMap<String, BTreeMap<String, String>>,
@@ -141,9 +127,8 @@
         output_selection: SolcStandardJsonInputSettingsSelection,
         optimizer: SolcStandardJsonInputSettingsOptimizer,
         metadata: Option<SolcStandardJsonInputSettingsMetadata>,
-        via_evm_assembly: bool,
+        force_evmla: bool,
         via_ir: bool,
-        via_yul: bool,
         enable_eravm_extensions: bool,
         detect_missing_libraries: bool,
         suppressed_warnings: Option<Vec<Warning>>,
@@ -161,9 +146,8 @@
                 libraries,
                 remappings,
                 output_selection,
-                via_evm_assembly,
+                force_evmla,
                 via_ir,
-                via_yul,
                 enable_eravm_extensions,
                 detect_missing_libraries,
                 optimizer,
@@ -196,6 +180,9 @@
                 None,
                 output_selection,
                 false,
+                false,
+                false,
+                false,
                 optimizer,
                 None,
             ),
@@ -206,14 +193,6 @@
     ///
     /// A shortcut constructor from source code.
     ///
-<<<<<<< HEAD
-    pub fn normalize(&mut self, solc_version: &SolcVersion, solc_pipeline: SolcPipeline) {
-        self.settings
-            .output_selection
-            .get_or_insert_with(SolcStandardJsonInputSettingsSelection::default)
-            .extend_with_required(solc_pipeline);
-        self.settings.normalize(&solc_version.default);
-=======
     pub fn from_yul_paths(
         paths: &[PathBuf],
         libraries: BTreeMap<String, BTreeMap<String, String>>,
@@ -238,6 +217,9 @@
                 libraries,
                 None,
                 output_selection,
+                false,
+                false,
+                false,
                 false,
                 optimizer,
                 None,
@@ -274,6 +256,5 @@
                 Ok((path.to_owned(), source))
             })
             .collect()
->>>>>>> eddf5b3f
     }
 }