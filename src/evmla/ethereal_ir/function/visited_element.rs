--- conflicted
+++ resolved
@@ -39,34 +39,21 @@
 impl Ord for VisitedElement {
     fn cmp(&self, other: &Self) -> Ordering {
         match (self.block_key.code_type, other.block_key.code_type) {
-<<<<<<< HEAD
-            (compiler_llvm_context::CodeType::Deploy, compiler_llvm_context::CodeType::Runtime) => {
-                Ordering::Less
-            }
-            (compiler_llvm_context::CodeType::Runtime, compiler_llvm_context::CodeType::Deploy) => {
-                Ordering::Greater
-            }
-            (compiler_llvm_context::CodeType::Deploy, compiler_llvm_context::CodeType::Deploy)
-            | (
-                compiler_llvm_context::CodeType::Runtime,
-                compiler_llvm_context::CodeType::Runtime,
-=======
             (
-                era_compiler_llvm_context::EraVMCodeType::Deploy,
-                era_compiler_llvm_context::EraVMCodeType::Runtime,
+                era_compiler_llvm_context::CodeType::Deploy,
+                era_compiler_llvm_context::CodeType::Runtime,
             ) => Ordering::Less,
             (
-                era_compiler_llvm_context::EraVMCodeType::Runtime,
-                era_compiler_llvm_context::EraVMCodeType::Deploy,
+                era_compiler_llvm_context::CodeType::Runtime,
+                era_compiler_llvm_context::CodeType::Deploy,
             ) => Ordering::Greater,
             (
-                era_compiler_llvm_context::EraVMCodeType::Deploy,
-                era_compiler_llvm_context::EraVMCodeType::Deploy,
+                era_compiler_llvm_context::CodeType::Deploy,
+                era_compiler_llvm_context::CodeType::Deploy,
             )
             | (
-                era_compiler_llvm_context::EraVMCodeType::Runtime,
-                era_compiler_llvm_context::EraVMCodeType::Runtime,
->>>>>>> 6991e981
+                era_compiler_llvm_context::CodeType::Runtime,
+                era_compiler_llvm_context::CodeType::Runtime,
             ) => {
                 let tag_comparison = self.block_key.tag.cmp(&other.block_key.tag);
                 if tag_comparison == Ordering::Equal {
