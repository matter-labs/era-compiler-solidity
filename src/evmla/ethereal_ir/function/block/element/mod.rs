--- conflicted
+++ resolved
@@ -783,8 +783,7 @@
                 .map(|_| None)
             }
             InstructionName::TLOAD => {
-<<<<<<< HEAD
-                let arguments = self.pop_arguments_llvm(context);
+                let arguments = self.pop_arguments_llvm(context)?;
                 era_compiler_llvm_context::eravm_evm_storage::transient_load(
                     context,
                     arguments[0].into_int_value(),
@@ -792,21 +791,13 @@
                 .map(Some)
             }
             InstructionName::TSTORE => {
-                let arguments = self.pop_arguments_llvm(context);
+                let arguments = self.pop_arguments_llvm(context)?;
                 era_compiler_llvm_context::eravm_evm_storage::transient_store(
                     context,
                     arguments[0].into_int_value(),
                     arguments[1].into_int_value(),
                 )
                 .map(|_| None)
-=======
-                let _arguments = self.pop_arguments_llvm(context)?;
-                anyhow::bail!("The `TLOAD` instruction is not supported until zkVM v1.5.0");
-            }
-            InstructionName::TSTORE => {
-                let _arguments = self.pop_arguments_llvm(context)?;
-                anyhow::bail!("The `TSTORE` instruction is not supported until zkVM v1.5.0");
->>>>>>> fab58668
             }
             InstructionName::PUSHIMMUTABLE => {
                 let key = self
