//!
//! The Ethereal IR of the EVM bytecode.
//!

pub mod entry_link;
pub mod function;

use std::collections::BTreeMap;
use std::collections::BTreeSet;
use std::collections::HashMap;

use crate::evmla::assembly::instruction::Instruction;
use crate::solc::standard_json::output::contract::evm::extra_metadata::ExtraMetadata;

use self::function::block::Block;
use self::function::r#type::Type as FunctionType;
use self::function::Function;

///
/// The Ethereal IR of the EVM bytecode.
///
/// The Ethereal IR (EthIR) is a special IR between the EVM legacy assembly and LLVM IR. It is
/// created to facilitate the translation and provide an additional environment for applying some
/// transformations, duplicating parts of the call and control flow graphs, tracking the
/// data flow, and a few more algorithms of static analysis.
///
/// The most important feature of EthIR is flattening the block tags and duplicating blocks for
/// each of initial states of the stack. The LLVM IR supports only static control flow, so the
/// stack state must be known all the way throughout the program.
///
#[derive(Debug)]
pub struct EtherealIR {
    /// The Solidity compiler version.
    pub solc_version: semver::Version,
    /// The EVMLA extra metadata.
    pub extra_metadata: ExtraMetadata,
    /// The all-inlined function.
    pub entry_function: Function,
    /// The recursive functions.
    pub recursive_functions: BTreeMap<era_compiler_llvm_context::EraVMFunctionBlockKey, Function>,
}

impl EtherealIR {
    /// The default entry function name.
    pub const DEFAULT_ENTRY_FUNCTION_NAME: &'static str = "main";

    /// The blocks hashmap initial capacity.
    pub const BLOCKS_HASHMAP_DEFAULT_CAPACITY: usize = 64;

    ///
    /// Assembles a sequence of functions from the sequence of instructions.
    ///
    pub fn new(
        solc_version: semver::Version,
        extra_metadata: ExtraMetadata,
        blocks: HashMap<era_compiler_llvm_context::EraVMFunctionBlockKey, Block>,
    ) -> anyhow::Result<Self> {
        let mut entry_function = Function::new(solc_version.clone(), FunctionType::new_initial());
        let mut recursive_functions = BTreeMap::new();
        let mut visited_functions = BTreeSet::new();
        entry_function.traverse(
            &blocks,
            &mut recursive_functions,
            &extra_metadata,
            &mut visited_functions,
        )?;

        Ok(Self {
            solc_version,
            extra_metadata,
            entry_function,
            recursive_functions,
        })
    }

    ///
    /// Gets blocks for the specified type of the contract code.
    ///
    pub fn get_blocks(
        solc_version: semver::Version,
<<<<<<< HEAD
        code_type: compiler_llvm_context::CodeType,
=======
        code_type: era_compiler_llvm_context::EraVMCodeType,
>>>>>>> 6991e981
        instructions: &[Instruction],
    ) -> anyhow::Result<HashMap<era_compiler_llvm_context::EraVMFunctionBlockKey, Block>> {
        let mut blocks = HashMap::with_capacity(Self::BLOCKS_HASHMAP_DEFAULT_CAPACITY);
        let mut offset = 0;

        while offset < instructions.len() {
            let (block, size) = Block::try_from_instructions(
                solc_version.clone(),
                code_type,
                &instructions[offset..],
            )?;
            blocks.insert(
                era_compiler_llvm_context::EraVMFunctionBlockKey::new(
                    code_type,
                    block.key.tag.clone(),
                ),
                block,
            );
            offset += size;
        }

        Ok(blocks)
    }
}

impl<D> era_compiler_llvm_context::EraVMWriteLLVM<D> for EtherealIR
where
    D: era_compiler_llvm_context::EraVMDependency + Clone,
{
    fn declare(
        &mut self,
        context: &mut era_compiler_llvm_context::EraVMContext<D>,
    ) -> anyhow::Result<()> {
        self.entry_function.declare(context)?;

        for (_key, function) in self.recursive_functions.iter_mut() {
            function.declare(context)?;
        }

        Ok(())
    }

    fn into_llvm(
        self,
        context: &mut era_compiler_llvm_context::EraVMContext<D>,
    ) -> anyhow::Result<()> {
        context.evmla_mut().stack = vec![];

        self.entry_function.into_llvm(context)?;

        for (_key, function) in self.recursive_functions.into_iter() {
            function.into_llvm(context)?;
        }

        Ok(())
    }
}

impl std::fmt::Display for EtherealIR {
    fn fmt(&self, f: &mut std::fmt::Formatter<'_>) -> std::fmt::Result {
        writeln!(f, "{}", self.entry_function)?;

        for (_key, function) in self.recursive_functions.iter() {
            writeln!(f, "{}", function)?;
        }

        Ok(())
    }
}<|MERGE_RESOLUTION|>--- conflicted
+++ resolved
@@ -78,11 +78,7 @@
     ///
     pub fn get_blocks(
         solc_version: semver::Version,
-<<<<<<< HEAD
-        code_type: compiler_llvm_context::CodeType,
-=======
-        code_type: era_compiler_llvm_context::EraVMCodeType,
->>>>>>> 6991e981
+        code_type: era_compiler_llvm_context::CodeType,
         instructions: &[Instruction],
     ) -> anyhow::Result<HashMap<era_compiler_llvm_context::EraVMFunctionBlockKey, Block>> {
         let mut blocks = HashMap::with_capacity(Self::BLOCKS_HASHMAP_DEFAULT_CAPACITY);
