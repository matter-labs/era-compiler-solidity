//!
//! The Ethereal IR entry function link.
//!

use inkwell::values::BasicValue;

use crate::evmla::ethereal_ir::EtherealIR;

///
/// The Ethereal IR entry function link.
///
/// The link represents branching between the deploy and runtime code.
///
#[derive(Debug, Clone)]
pub struct EntryLink {
    /// The code part type.
<<<<<<< HEAD
    pub code_type: compiler_llvm_context::CodeType,
=======
    pub code_type: era_compiler_llvm_context::EraVMCodeType,
>>>>>>> 6991e981
}

impl EntryLink {
    ///
    /// A shortcut constructor.
    ///
<<<<<<< HEAD
    pub fn new(code_type: compiler_llvm_context::CodeType) -> Self {
=======
    pub fn new(code_type: era_compiler_llvm_context::EraVMCodeType) -> Self {
>>>>>>> 6991e981
        Self { code_type }
    }
}

impl<D> era_compiler_llvm_context::EraVMWriteLLVM<D> for EntryLink
where
    D: era_compiler_llvm_context::EraVMDependency + Clone,
{
    fn into_llvm(
        self,
        context: &mut era_compiler_llvm_context::EraVMContext<D>,
    ) -> anyhow::Result<()> {
        let target = context
            .get_function(EtherealIR::DEFAULT_ENTRY_FUNCTION_NAME)
            .expect("Always exists")
            .borrow()
            .declaration();
        let is_deploy_code = match self.code_type {
<<<<<<< HEAD
            compiler_llvm_context::CodeType::Deploy => context
                .integer_type(compiler_common::BIT_LENGTH_BOOLEAN)
                .const_int(1, false),
            compiler_llvm_context::CodeType::Runtime => context
                .integer_type(compiler_common::BIT_LENGTH_BOOLEAN)
=======
            era_compiler_llvm_context::EraVMCodeType::Deploy => context
                .integer_type(era_compiler_common::BIT_LENGTH_BOOLEAN)
                .const_int(1, false),
            era_compiler_llvm_context::EraVMCodeType::Runtime => context
                .integer_type(era_compiler_common::BIT_LENGTH_BOOLEAN)
>>>>>>> 6991e981
                .const_int(0, false),
        };
        context.build_invoke(
            target,
            &[is_deploy_code.as_basic_value_enum()],
            format!("call_link_{}", EtherealIR::DEFAULT_ENTRY_FUNCTION_NAME).as_str(),
        );

        Ok(())
    }
}<|MERGE_RESOLUTION|>--- conflicted
+++ resolved
@@ -14,22 +14,14 @@
 #[derive(Debug, Clone)]
 pub struct EntryLink {
     /// The code part type.
-<<<<<<< HEAD
-    pub code_type: compiler_llvm_context::CodeType,
-=======
-    pub code_type: era_compiler_llvm_context::EraVMCodeType,
->>>>>>> 6991e981
+    pub code_type: era_compiler_llvm_context::CodeType,
 }
 
 impl EntryLink {
     ///
     /// A shortcut constructor.
     ///
-<<<<<<< HEAD
-    pub fn new(code_type: compiler_llvm_context::CodeType) -> Self {
-=======
-    pub fn new(code_type: era_compiler_llvm_context::EraVMCodeType) -> Self {
->>>>>>> 6991e981
+    pub fn new(code_type: era_compiler_llvm_context::CodeType) -> Self {
         Self { code_type }
     }
 }
@@ -48,19 +40,11 @@
             .borrow()
             .declaration();
         let is_deploy_code = match self.code_type {
-<<<<<<< HEAD
-            compiler_llvm_context::CodeType::Deploy => context
-                .integer_type(compiler_common::BIT_LENGTH_BOOLEAN)
-                .const_int(1, false),
-            compiler_llvm_context::CodeType::Runtime => context
-                .integer_type(compiler_common::BIT_LENGTH_BOOLEAN)
-=======
-            era_compiler_llvm_context::EraVMCodeType::Deploy => context
+            era_compiler_llvm_context::CodeType::Deploy => context
                 .integer_type(era_compiler_common::BIT_LENGTH_BOOLEAN)
                 .const_int(1, false),
-            era_compiler_llvm_context::EraVMCodeType::Runtime => context
+            era_compiler_llvm_context::CodeType::Runtime => context
                 .integer_type(era_compiler_common::BIT_LENGTH_BOOLEAN)
->>>>>>> 6991e981
                 .const_int(0, false),
         };
         context.build_invoke(
