--- conflicted
+++ resolved
@@ -105,12 +105,6 @@
     if arguments.fallback_to_optimizing_for_size {
         optimizer_settings.enable_fallback_to_size();
     }
-    if arguments.disable_system_request_memoization {
-        optimizer_settings.disable_system_request_memoization();
-    }
-    if let Some(value) = arguments.jump_table_density_threshold {
-        optimizer_settings.set_jump_table_density_threshold(value);
-    }
     optimizer_settings.is_verify_each_enabled = arguments.llvm_verify_each;
     optimizer_settings.is_debug_logging_enabled = arguments.llvm_debug_logging;
 
@@ -137,12 +131,8 @@
                     arguments.libraries,
                     arguments.solc,
                     optimizer_settings,
-<<<<<<< HEAD
+                    llvm_options.as_slice(),
                     arguments.enable_eravm_extensions,
-=======
-                    llvm_options.as_slice(),
-                    arguments.is_system_mode,
->>>>>>> eddf5b3f
                     include_metadata_hash,
                     debug_config,
                 )
@@ -150,11 +140,7 @@
                 era_compiler_solidity::llvm_ir_to_eravm(
                     input_files.as_slice(),
                     optimizer_settings,
-<<<<<<< HEAD
-=======
-                    llvm_options.as_slice(),
-                    arguments.is_system_mode,
->>>>>>> eddf5b3f
+                    llvm_options.as_slice(),
                     include_metadata_hash,
                     debug_config,
                 )
@@ -172,6 +158,9 @@
                 };
                 era_compiler_solidity::standard_json_eravm(
                     solc_compiler.as_ref(),
+                    arguments.force_evmla,
+                    arguments.enable_eravm_extensions,
+                    arguments.detect_missing_libraries,
                     llvm_options.as_slice(),
                     standard_json.map(PathBuf::from),
                     arguments.base_path,
@@ -194,17 +183,9 @@
                     &solc_compiler,
                     evm_version,
                     !arguments.disable_solc_optimizer,
-<<<<<<< HEAD
-                    arguments.via_evm_assembly,
-                    arguments.via_yul,
+                    arguments.force_evmla,
                     arguments.enable_eravm_extensions,
                     arguments.detect_missing_libraries,
-=======
-                    optimizer_settings,
-                    llvm_options.as_slice(),
-                    arguments.force_evmla,
-                    arguments.is_system_mode,
->>>>>>> eddf5b3f
                     include_metadata_hash,
                     arguments.metadata_literal,
                     arguments.base_path,
@@ -214,6 +195,7 @@
                     arguments.output_directory,
                     arguments.overwrite,
                     optimizer_settings,
+                    llvm_options.as_slice(),
                     suppressed_warnings,
                     debug_config,
                 )?;
@@ -231,17 +213,9 @@
                     &solc_compiler,
                     evm_version,
                     !arguments.disable_solc_optimizer,
-<<<<<<< HEAD
-                    arguments.via_evm_assembly,
-                    arguments.via_yul,
+                    arguments.force_evmla,
                     arguments.enable_eravm_extensions,
                     arguments.detect_missing_libraries,
-=======
-                    optimizer_settings,
-                    llvm_options.as_slice(),
-                    arguments.force_evmla,
-                    arguments.is_system_mode,
->>>>>>> eddf5b3f
                     include_metadata_hash,
                     arguments.metadata_literal,
                     arguments.base_path,
@@ -249,6 +223,7 @@
                     arguments.allow_paths,
                     remappings,
                     optimizer_settings,
+                    llvm_options.as_slice(),
                     suppressed_warnings,
                     debug_config,
                 )
@@ -320,6 +295,7 @@
                 };
                 era_compiler_solidity::standard_json_evm(
                     solc_compiler.as_ref(),
+                    arguments.force_evmla,
                     llvm_options.as_slice(),
                     standard_json.map(PathBuf::from),
                     arguments.base_path,
@@ -342,14 +318,7 @@
                     &solc_compiler,
                     evm_version,
                     !arguments.disable_solc_optimizer,
-<<<<<<< HEAD
-                    arguments.via_evm_assembly,
-                    arguments.via_yul,
-=======
-                    optimizer_settings,
-                    llvm_options.as_slice(),
-                    arguments.force_evmla,
->>>>>>> eddf5b3f
+                    arguments.force_evmla,
                     include_metadata_hash,
                     arguments.metadata_literal,
                     arguments.base_path,
@@ -359,6 +328,7 @@
                     arguments.output_directory,
                     arguments.overwrite,
                     optimizer_settings,
+                    llvm_options.as_slice(),
                     debug_config,
                 )?;
                 return Ok(());
@@ -375,14 +345,7 @@
                     &solc,
                     evm_version,
                     !arguments.disable_solc_optimizer,
-<<<<<<< HEAD
-                    arguments.via_evm_assembly,
-                    arguments.via_yul,
-=======
-                    optimizer_settings,
-                    llvm_options.as_slice(),
-                    arguments.force_evmla,
->>>>>>> eddf5b3f
+                    arguments.force_evmla,
                     include_metadata_hash,
                     arguments.metadata_literal,
                     arguments.base_path,
@@ -390,6 +353,7 @@
                     arguments.allow_paths,
                     remappings,
                     optimizer_settings,
+                    llvm_options.as_slice(),
                     debug_config,
                 )
             }?;
