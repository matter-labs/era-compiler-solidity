# Combined JSON

Combined JSON is an I/O mode designed to provide a middle-ground experience between basic CLI and standard JSON. In this mode, input data is provided by the user via CLI, and JSON output can be easily read by both humans and programs calling *zksolc* as a child process.



## Usage

To use combined JSON, pass the `--combined-json` flag to *zksolc* with the desired comma-separated output selectors:

```shell
zksolc './MyContract.sol' --combined-json 'ast,abi,metadata'
```

The following selectors are supported:

<<<<<<< HEAD
|         Selector              |                 Description                 |            Type           |   Origin   |
|:-----------------------------:|:-------------------------------------------:|:-------------------------:|:----------:|
| **abi**                       | Solidity ABI                                | JSON                      |  **solc**  |
| **hashes**                    | Solidity function hashes                    | JSON                      |  **solc**  |
| **metadata**                  | Metadata                                    | Stringified JSON          |  **solc**  |
| **devdoc**                    | Developer documentation                     | JSON (NatSpec)            |  **solc**  |
| **userdoc**                   | User documentation                          | JSON (NatSpec)            |  **solc**  |
| **storage-layout**            | Solidity storage layout                     | JSON                      |  **solc**  |
| **transient-storage-layout**  | Solidity transientstorage layout            | JSON                      |  **solc**  |
| **ast**                       | AST of the source file                      | JSON                      |  **solc**  |
| **asm**                       | EVM assembly                                | JSON                      |  **solc**  |
| **bin**                       | Deploy ytecode (always enabled)             | Hexadecimal string        | **zksolc** |
| **bin-runtime**               | Runtime bytecode (EVM-only, always enabled) | Hexadecimal string        | **zksolc** |
| **eravm-assembly**            | User documentation                          | JSON (NatSpec)            | **zksolc** |
=======
|         Selector              |                 Description                |            Type           |
|:------------------------------|:-------------------------------------------|:--------------------------|
| **ast**                       | AST of the source file                     | JSON                      |
| **abi**                       | Solidity ABI                               | JSON                      |
| **hashes**                    | Solidity function hashes                   | JSON                      |
| **storage-layout**            | Solidity storage layout                    | JSON                      |
| **transient-storage-layout**  | Solidity transientstorage layout           | JSON                      |
| **metadata**                  | Metadata                                   | Stringified JSON          |
| **devdoc**                    | Developer documentation                    | JSON (NatSpec)            |
| **userdoc**                   | User documentation                         | JSON (NatSpec)            |
>>>>>>> 3ebe3780

<div class="warning">
It is only possible to use Combined JSON with Solidity input, so the path to <b>solc</b> must be always provided to *zksolc*.
Support for other languages is planned for future releases.
</div>



## Output Format

The format below is a modification of the original combined JSON [output](https://docs.soliditylang.org/en/latest/using-the-compiler.html#output-description) format implemented by *solc*. It means that there are:
- *zksolc*-specific options that are not present in the original format: they are marked as *zksolc* in the specification below.
- *solc*-specific options that are not supported by *zksolc*: they are not mentioned in the specification below.

```javascript
{
  // Required: Contract outputs.
  "contracts": {
    "MyContract.sol:Test": {
      // Optional: Emitted if "hashes" selector is provided.
      "hashes": {/* ... */},
      // Optional: Emitted if "abi" selector is provided.
      "abi": [/* ... */],
      // Optional: Emitted if "metadata" selector is provided.
      "metadata": "/* ... */",
      // Optional: Emitted if "devdoc" selector is provided.
      "devdoc": {/* ... */},
      // Optional: Emitted if "userdoc" selector is provided.
      "userdoc": {/* ... */},
      // Optional: Emitted if "storage-layout" selector is provided.
      "storage-layout": {/* ... */},
      // Optional: Emitted if "transient-storage-layout" selector is provided.
      "transient-storage-layout": {/* ... */},
      // Optional: Emitted if "ast" selector is provided.
      "ast": {/* ... */},
      // Optional: Emitted if "asm" selector is provided.
      "asm": {/* ... */},

      // Required: Bytecode is always emitted.
      "bin": "0000008003000039000000400030043f0000000100200190000000130000c13d...",
      // Required: Bytecode is always emitted.
      "bin-runtime": "0000008003000039000000400030043f0000000100200190000000130000c13d...",

      // Optional: Emitted if "eravm-assembly" selector is provided.
      "assembly": "/* ... */",
      // Required, zksolc(eravm): Mapping between bytecode hashes and full contract identifiers (e.g. "MyContract.sol:Test").
      "factory-deps": {/* ... */},
      // Required, zksolc(eravm): Unlinked EraVM libraries.
      "missing-libraries": [/* ... */],
      // Required, zksolc: Binary object format.
      // Tells whether the bytecode has been linked.
      // Possible values: "elf" (unlinked), "raw" (linked).
      "objectFormat": "elf"
    }
  },
  // Optional: List of input files.
  // Only emitted if "ast" selector is provided.
  "sourceList": [
    "MyContract.sol"
  ],
  // Optional: List of input sources.
  // Only emitted if "ast" selector is provided.
  "sources": {
    "MyContract.sol": {
      // Required: Contract AST.
      "AST": {/* ... */}
      // Required: Contract index in "sourceList".
      "id": 0
    }
  },
  // Required: Version of solc.
  "version": "0.8.28+commit.acc7d8f9.Darwin.appleclang",
  // Required, zksolc: Version of zksolc.
  "zk_version": "1.5.8"
}
```<|MERGE_RESOLUTION|>--- conflicted
+++ resolved
@@ -14,9 +14,8 @@
 
 The following selectors are supported:
 
-<<<<<<< HEAD
 |         Selector              |                 Description                 |            Type           |   Origin   |
-|:-----------------------------:|:-------------------------------------------:|:-------------------------:|:----------:|
+|:------------------------------|:--------------------------------------------|:--------------------------|:-----------|
 | **abi**                       | Solidity ABI                                | JSON                      |  **solc**  |
 | **hashes**                    | Solidity function hashes                    | JSON                      |  **solc**  |
 | **metadata**                  | Metadata                                    | Stringified JSON          |  **solc**  |
@@ -26,21 +25,9 @@
 | **transient-storage-layout**  | Solidity transientstorage layout            | JSON                      |  **solc**  |
 | **ast**                       | AST of the source file                      | JSON                      |  **solc**  |
 | **asm**                       | EVM assembly                                | JSON                      |  **solc**  |
+| **eravm-assembly**            | EraVM assembly                              | String                    | **zksolc** |
 | **bin**                       | Deploy ytecode (always enabled)             | Hexadecimal string        | **zksolc** |
 | **bin-runtime**               | Runtime bytecode (EVM-only, always enabled) | Hexadecimal string        | **zksolc** |
-| **eravm-assembly**            | User documentation                          | JSON (NatSpec)            | **zksolc** |
-=======
-|         Selector              |                 Description                |            Type           |
-|:------------------------------|:-------------------------------------------|:--------------------------|
-| **ast**                       | AST of the source file                     | JSON                      |
-| **abi**                       | Solidity ABI                               | JSON                      |
-| **hashes**                    | Solidity function hashes                   | JSON                      |
-| **storage-layout**            | Solidity storage layout                    | JSON                      |
-| **transient-storage-layout**  | Solidity transientstorage layout           | JSON                      |
-| **metadata**                  | Metadata                                   | Stringified JSON          |
-| **devdoc**                    | Developer documentation                    | JSON (NatSpec)            |
-| **userdoc**                   | User documentation                         | JSON (NatSpec)            |
->>>>>>> 3ebe3780
 
 <div class="warning">
 It is only possible to use Combined JSON with Solidity input, so the path to <b>solc</b> must be always provided to *zksolc*.
