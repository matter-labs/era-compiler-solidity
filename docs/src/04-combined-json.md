--- conflicted
+++ resolved
@@ -66,12 +66,13 @@
       // Optional: Emitted if "asm" selector is provided.
       "asm": {/* ... */},
 
+      // Optional: Emitted if "eravm-assembly" selector is provided.
+      "assembly": "/* ... */",
       // Required: Bytecode is always emitted.
       "bin": "0000008003000039000000400030043f0000000100200190000000130000c13d...",
       // Required: Bytecode is always emitted.
       "bin-runtime": "0000008003000039000000400030043f0000000100200190000000130000c13d...",
 
-<<<<<<< HEAD
       // Required, zksolc(eravm): All factory dependencies, both linked and unlinked.
       // This field is useful if the full list of dependencies is needed, including those that could not have been linked yet.
       // Example: [ "default.sol:Test" ].
@@ -80,18 +81,9 @@
       // Only linked contracts are listed here due to the requirement of bytecode hash.
       // Example: { "5ab89dcf...": "default.sol:Test" }.
       "factory-deps": {/* ... */},
-      // Required, zksolc(eravm): Mapping between full contract identifiers and library identifiers that must be linked after compilation.
-      // Only unlinked libraries are listed here.
-      // Example: { "default.sol:Test": "library.sol:Library" }.
-      "missing-libraries": {/* ... */},
-=======
-      // Optional: Emitted if "eravm-assembly" selector is provided.
-      "assembly": "/* ... */",
-      // Required, zksolc(eravm): Mapping between bytecode hashes and full contract identifiers (e.g. "MyContract.sol:Test").
-      "factory-deps": {/* ... */},
       // Required, zksolc(eravm): Unlinked EraVM libraries.
+      // Example: [ "library.sol:Library" ].
       "missing-libraries": [/* ... */],
->>>>>>> 78e73c1b
       // Required, zksolc: Binary object format.
       // Tells whether the bytecode has been linked.
       // Possible values: "elf" (unlinked), "raw" (linked).
