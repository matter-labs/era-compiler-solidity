--- conflicted
+++ resolved
@@ -2,21 +2,20 @@
 
 ## [Unreleased]
 
-<<<<<<< HEAD
 ### Added
 
 - Full list of factory dependencies to standard and combined JSON outputs
-- Linked dependencies to the `linker` field of linker standard JSON output
+- Linked dependencies to the `linked` field of linker standard JSON output
+- Comprehensive documentation for the EraVM compilation process
+
+### Changed
+
+- `solc` is not called anymore if its data is not needed in combined JSON mode
 
 ### Fixed
 
 - Empty `missing-libraries` list in combined JSON mode
 - False-positive warning with `--force-evmla` in basic CLI mode
-=======
-### Changed
-
-- `solc` is not called anymore if its data is not needed in combined JSON mode
->>>>>>> 78e73c1b
 
 ## [1.5.8] - 2024-12-10
 
