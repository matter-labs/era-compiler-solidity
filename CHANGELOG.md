# The `zksolc` changelog

## [Unreleased]

### Added

- JSON interface for the EraVM linker
- Missing libraries output in standard JSON mode
- Transient storage layout to combined JSON output
<<<<<<< HEAD
- Documentation for remaining CLI endpoints and EraVM extensions
=======
- A warning about `forceEVMLA` and `codegen` options in standard JSON mode
>>>>>>> cdff7f51

### Changed

- Moved the `solc` client to another crate at `era-solc`
- Prohibited the usage of the upstream `solc` compiler
- The CLI library from deprecated `structopt` to `clap`
- All dependencies are now resolved by the LLVM linker, improving compilation times
- The disassembler now only works with files with hexadecimal strings
- Updated to Rust v1.82.0

### Fixed

- Cleared return data after calling `CREATE`/`CREATE2`
- Calls to precompile `0x04` are not replaced with `memcopy` anymore
- Standard JSON input parsing if `outputSelection` arrays are unset
- Missing bytecode for files with multiple contracts in combined JSON mode

## [1.5.7] - 2024-10-31

### Added

- Supported transient storage layout that is returned by `solc`
- The `--codegen` option to make codegen settings more unified
- Increased the code coverage of the interface to nearly 100%
- The `zksolc` documentation as a part of this repository
- More LLVM optimizations

### Changed

- Moved suppressed messages inside `settings` in standard JSON input
- Moved EraVM artifacts to `contract.eravm` in standard JSON output

### Fixed

- Different bytecode for compile-time and post-compile-time library linking

### Deprecated

- Suppressed messages at the root of standard JSON input
- EraVM artifacts returned via `contract.evm` in standard JSON output
- `--force-evmla` flag in favor of `--codegen`
- `--disable-solc-optimizer` flag, as we are not using the `solc` optimizer anymore

## [1.5.6] - 2024-10-16

### Fixed

- An error about `solc` discovery when it is not present in `${PATH}`

## [1.5.5] - 2024-10-14

### Added

- The solc v0.8.28 support
- More optimizations

### Fixed

- Skipped compilation if no output parameters are provided
- Broken `--output-dir` output paths for non-Solidity contracts
- `solc` that was not picked up from `${PATH}` in standard JSON mode
- `solc` exit code check which is now before the output parsing
- Several issues with fragile parsing of `--llvm-options`

## [1.5.4] - 2024-09-24

### Added

- The support for IPFS metadata hash type
- The support for deploy-time library linking
- The EraVM disassembler
- The solc v0.8.27 support
- More optimizations

### Fixed

- Incorrect serialization of suppressed warnings and errors

## [1.5.3] - 2024-08-27

### Added

- More LLVM optimizations

### Changed

- Migrated to the LLVM-based assembler and linker
- Updated to Rust v1.80.1

### Fixed

- The complex bitwise operations misoptimization

## [1.5.2] - 2024-07-31

### Added

- The support for multiple `urls` to local files in standard JSON input

### Removed

- The source code loading mechanism leading to file system errors
- The Solidity source code part of the metadata hash preimage
- Some duplicate fields in the metadata hash preimage

### Fixed

- Errors with imports of files not included into the initial input

## [1.5.1] - 2024-06-27

### Added

- Parallelization in AST and IR parsing
- More LLVM optimizations
- Location resolution for EraVM-specific messages in standard JSON output
- The `suppress-errors` parameter to disable some compilation errors

### Changed

- All messages are now written to JSON output in standard JSON mode
- AST and IRs are not emitted anymore if not explicitly requested
- Empty files and contracts are pruned from standard JSON output
- Message formats are made more compatible with original messages of solc
- `<address payable>.send/transfer(<X>)` now triggers a compilation error
- Updated to Rust v1.79.0

### Removed

- Obsolete warnings for `extcodesize` and `ecrecover`
- EVM-specific warnings which solc has been emitting unconditionally

### Fixed

- Dependency graph inefficiency that caused excessive compilation time
- Removed JSON stream readers which are much slower than strings and vectors
- Missing output with non-canonical input paths in combined JSON output
- Missing warnings with solc v0.4.x and v0.5.x due to differences in AST
- Cryptic error on `type(T).runtimeCode` usage with EVM assembly codegen
- The unknown `bytecodeHash` error in standard JSON mode with solc v0.5.x

## [1.5.0] - 2024-06-10

### Added

- The support for compiling multiple files in Yul, LLVM IR, and EraVM assembly modes
- The support for Yul, LLVM IR, and EraVM assembly languages in standard JSON mode
- The support for `urls` to local files in standard JSON input
- The solc v0.8.26 support
- More LLVM optimizations
- The `--llvm-options` parameter to pass arbitrary options to LLVM
- The `--threads` parameter to control the number of threads
- Caching of the underlying compiler's metadata, including `--version`

### Changed

- Updated to EraVM v1.5.0
- Renamed the `system-mode` flag to `enable-eravm-extensions`
- Renamed the `zkasm` flag to `eravm-assembly`
- Added all missing CLI flags to standard JSON input
- Updated to Rust v1.78.0

### Deprecated

- `force-evmla`, `detect-missing-libraries`, `system-mode` CLI flags in standard JSON mode
- `system-mode` alias of `enable-eravm-extension` flag
- `zkasm` alias of `eravm` flag

### Fixed

- The bytes-to-cells LLVM misoptimization
- LLVM IR generator errors are now written to JSON in standard JSON mode
- Removed `:` from output filenames, as it is not allowed on Windows
- Excessive RAM usage and compilation time with some projects
- Redundancy in error printing

## [1.4.1] - 2024-04-24

### Added

- More LLVM optimizations, including jump tables
- The jump table density threshold optimization parameter
- Simulations to forward return data pointers
- Simulations to manipulate multiple active pointers
- The solc v0.8.25 support
- The support for `useLiteralContent` flag in metadata

### Changed

- Updated to LLVM 17

### Fixed

- The `xor(zext(cmp), -1)` optimization bug
- Libraries passed with `--libraries` and now added to input files
- Printing `--help` if not arguments are provided
- Missing `--overwrite` flag now triggers an error
- Bytecode is now printed to `--output-dir` as a hexadecimal string
- The broken pipe error when piping the output to another process

## [1.4.0] - 2024-02-19

### Added

- The solc v0.8.24 support with temporarily unsupported transient storage and blobs
- The `MCOPY` instruction support
- The `--evm-version` parameter to the CLI
- An option to disable the system request memoization
- More compiler optimizations

### Fixed

- An issue with `MCOPY` for overlapping memory regions

## [1.3.23] - 2024-01-30

### Added

- More LLVM optimizations

## [1.3.22] - 2024-01-12

### Fixed

- Incorrect handling of input paths on Windows
- The issue with different bytecode hash across different platforms

## [1.3.21] - 2024-01-05

### Added

- An option to fallback to optimizing for size if the bytecode is too large

## [1.3.19] - 2023-12-16

### Added

- The support for the EraVM-friendly edition of solc

### Changed

- Disabled the solc optimizer to prevent unnecessary interference

### Fixed

- The incorrect behavior of complex sequences of overflow flags

## [1.3.18] - 2023-12-04

### Added

- More LLVM optimizations, especially for precompiles

### Fixed

- The incorrect detection of constant addresses in call simulations

## [1.3.17] - 2023-11-11

### Added

- The Solidity import remappings support
- The solc v0.8.22 support
- The solc v0.8.23 support
- Simulations to work with constant arrays in code section
- LLVM attributes to Yul function names via `$llvm_<attrs>_llvm$` syntax
- More LLVM optimizations

## [1.3.16] - 2023-10-28

### Added

- The missing EVM legacy assembly fields in standard JSON output
- The LLVM attribute syntax in Yul function identifiers

### Fixed

- The incorrect behavior of complex sequences of modular operations

## [1.3.15] - 2023-10-05

### Added

- More LLVM optimizations

### Changed

- The `INVALID` instruction now burns all gas
- Moved the standard library functions to LLVM

### Removed

- The warnings for `block.*` environment variables

### Fixed

- The crash with exceeded JSON deserialization recursion limit
- The missing `evm.legacyAssembly` field in standard JSON output

## [1.3.14] - 2023-09-06

### Added

- A mode for detection of missing deployable library addresses
- An option to suppress compiler warnings
- The solc v0.8.21 support

## [1.3.13] - 2023-06-29

### Added

- The Yul validation via call to `solc --strict-assembly <path>`
- A warning for `blockhash` usage

### Fixed

- A bug with `CODECOPY` where the bytecode hash was set to 0
- An inefficiency in the Yul lexical analyzer
- A non-deterministic EVMLA output by disabling the `solc` constant optimizer
- Unclear error message for invalid Yul object names
- The CLI argument validation to rule out incompatible options

## [1.3.11] - 2023-05-29

### Added

- The solc v0.8.20 support
- The zkEVM assembly compilation mode (`--zkasm`)

### Changed

- `metadata.bytecodeHash` field in standard JSON is now optional

### Removed

- The potentially dangerous compatible block workaround in EVMLA

### Fixed

- Parsing escape sequences in string and hexadecimal literals
- Some runtime errors with EVMLA from `solc` v0.4
- The bug where the scrutinee of Yul switch was not executed

## [1.3.10] - 2023-04-23

### Fixed

- The evaluation order of Yul function arguments

## [1.3.9] - 2023-04-18

### Added

- A warning that Yul is not validated in system mode
- The `CODESIZE` support in runtime code
- An option not to include the metadata hash at the end of bytecode

### Changed

- Internal function pointers now trigger a compile-time error with the EVMLA codegen
- Calldata instructions now return 0 in deploy code

### Removed

- Disabled Yul validation via `solc` due to its crashes when attempting to compile to EVM

### Fixed

- The bug with addresses of unresolved libraries replaced with 0
- `CODECOPY` in EVMLA runtime code now zeroes memory out
- The Solidity AST is now passed through without changes
- The LLVM crash with memory offsets `>= 2^64`
- The LLVM crash with ternary operator on fat memory pointers

## [1.3.8] - 2023-04-04

### Added

- Better errors for unsupported `type(X).runtimeCode` with the Yul codegen
- An option to disable the `solc` optimizer

### Changed

- Increased the stack size for `rayon` workers to 16 MB
- Improved the CLI interface description (see `--help`)

### Fixed

- Another stack overflow issue with the EVMLA codegen
- `CODECOPY` in runtime code now does not copy calldata with the EVMLA codegen
- `CODESIZE` in runtime code now returns 0 with the EVMLA codegen
- Hexadecimal arguments in EVMLA are now parsed as case-insensitive

## [1.3.7] - 2023-03-15

### Added

- LLVM options for debugging and verification
- Fields `metadata`, `devdoc`, `userdoc`, `storage-layout`, `ast` to the combined JSON output

### Removed

- Options `--abi` and `--hashes` due to inefficiency in calling the `solc` subprocess

### Fixed

- The missing `abi` field in the combined JSON output
- The `hashes` field in the combined JSON output is now only printed if requested
- The stack-too-deep error produced by `solc` in some cases of the combined JSON usage
- Invalid behavior of exception handling with the near call ABI
- IRs are not removed from the standard JSON output anymore

## [1.3.6] - 2023-03-09

### Added

- The contract metadata hash to the end of bytecode
- The solc v0.8.19 support
- Source code validation in the Yul mode via a call to `solc`
- Output selection flags `metadata`, `devdoc`, `userdoc`

### Changed

- The optimizer settings to support multiple modes
- The optimizer now optimizes for performance instead of size by default

## [1.3.5] - 2023-02-18

### Added

- The solc v0.8.18 support

## [1.3.4] - 2023-02-17

### Fixed

- The broken optimization flag in the standard JSON mode

## [1.3.3] - 2023-02-16

### Fixed

- The `send` and `transfer` now produce a warning again due to false-positives
- Malfunctioned `CODECOPY` in some cases with the EVMLA codegen
- The near call exception handling for the requests to system contracts

## [1.3.2] - 2023-02-14

### Added

- The LLVM build commit ID to the `--version` output
- More LLVM optimizations
- Warnings for the instructions `ORIGIN`, `NUMBER`, and `TIMESTAMP`

### Changed

- The `send` and `transfer` methods now produce a compile-time error
- The minimal supported `solc` version to 0.4.12

### Removed

- The `long_version` field from the combined JSON output

### Fixed

- Calls now only copy `min(output_size, return_data_size)` of the return data
- Missing zkEVM warnings in non-standard-JSON outputs

## [1.3.1] - 2023-02-06

### Changed

- Some ABI data layout parameters

## [1.3.0] - 2023-02-02

### Added

- The LLVM IR compilation mode (`--llvm-ir`)

### Changed

- System contract calls now use remaining ergs instead of 0
- The LLVM optimization manager to the new one
- The contract ABI to match that of zkEVM v1.3
- Moved the event decoding to the system contracts
- Simplified the CLI arguments used for debugging

### Removed

- The `extcodesize` check at the beginning of runtime code

### Fixed

- `msg.value >= 2^128` now set the call status code to zero
- `BALANCE` now returns 0 if `address >= 2^160`
- `KECCAK256` now returns an empty error in case of revert
- `SIGNEXTEND` now returns the original value if `bytes >= 31`
- `CODESIZE` is forbidden in Yul runtime code
- `RETURNDATACOPY` now reverts on attempt to copy from beyond the return data
- `RETURN` and `REVERT` offsets and lengths are now clamped to `2^32 - 1`
- Only block hashes of the last 256 blocks are now accessible
- `ptr.pack` is not optimized out by LLVM anymore

## [1.2.3] - 2023-01-18

### Fixed

- The non-zero initial return data size value
- The stack overflow in EVMLA with a try-catch inside an infinite loop

## [1.2.2] - 2022-12-16

### Added

- More LLVM optimizations

### Changed

- Updated LLVM to v15.0.4

### Fixed

- The crash with some uncovered LLVM IR nodes
- The missing check for `msg.value` > `2^128 - 1`
- Some missing fields in the output JSONs

## [1.2.1] - 2022-12-01

### Added

- The option to dump IRs to files
- More contract size optimizations
- The system contracts compilation mode
- The Windows platform support

### Changed

- The `CODECOPY` instruction now produces a compile-time error in the runtime code
- The `CALLCODE` instruction now produces a compile-time error

### Fixed

- The `BYTE` instruction overflow

## [1.2.0] - 2022-10-10

### Added

- Many improvements for the memory security and EVM-compatibility
- Optimizations for the heap allocation
- Support for optimizations for the calldata and returndata forwarding
- More LLVM optimizations
- Support for solc v0.8.17

### Changed

- System contract calls now require a system call flag
- The handling of `msg.value` became more robust
- Failed system contract calls now do bubble-up the reverts

## [1.1.6] - 2022-09-02

### Added

- Better compile-time errors for the Yul mode
- The compiler versions to all output JSONs

### Changed

- Unsupported instructions `PC`, `EXTCODECOPY`, `SELFDESTRUCT` now produce compile-time errors

### Fixed

- Bloating the array of immutables with zero values

## [1.1.5] - 2022-08-16

### Added

- Support for the `BASEFEE` instruction
- Support for solc v0.8.16

## [1.1.4] - 2022-08-08

### Added

- Better compatibility of opcodes `GASLIMIT`, `GASPRICE`, `CHAINID`, `DIFFICULTY`, `COINBASE` etc.

### Fixed

- The check for reserved function names in variable names
- An EVMLA stack inconsistency issue with the `GASPRICE` opcode

## [1.1.3] - 2022-07-16

### Added

- The extcodesize check before the method selector
- The check for the latest supportable version of `solc`
- A lot of LLVM optimizations

### Changed

- The default memory allocator for MUSL to `mimalloc`

### Fixed

- Overwriting the return data size during non-EVM far calls
- The incorrect behavior of immutables in some cases

## [1.1.2] - 2022-07-01

### Changed

- The exponentiation algorithm from linear to binary

## [1.1.1] - 2022-06-24

### Fixed

- The evaluation order of event indexed fields

## [1.1.0] - 2022-06-21

### Added

- Initial release<|MERGE_RESOLUTION|>--- conflicted
+++ resolved
@@ -7,11 +7,8 @@
 - JSON interface for the EraVM linker
 - Missing libraries output in standard JSON mode
 - Transient storage layout to combined JSON output
-<<<<<<< HEAD
+- A warning about `forceEVMLA` and `codegen` options in standard JSON mode
 - Documentation for remaining CLI endpoints and EraVM extensions
-=======
-- A warning about `forceEVMLA` and `codegen` options in standard JSON mode
->>>>>>> cdff7f51
 
 ### Changed
 
