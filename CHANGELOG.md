# The `zksolc` changelog

## [Unreleased]

### Added

<<<<<<< HEAD
- The support for IPFS metadata hash type
=======
- The EraVM disassembler

## [1.5.3] - 2024-08-27

### Added

- More LLVM optimizations
>>>>>>> 1d861cb6

### Changed

- Migrated to the LLVM-based assembler and linker
- Updated to Rust v1.80.1

### Fixed

- The complex bitwise operations misoptimization

## [1.5.2] - 2024-07-31

### Added

- The support for multiple `urls` to local files in standard JSON input

### Removed

- The source code loading mechanism leading to file system errors
- The Solidity source code part of the metadata hash preimage
- Some duplicate fields in the metadata hash preimage

### Fixed

- Errors with imports of files not included into the initial input

## [1.5.1] - 2024-06-27

### Added

- Parallelization in AST and IR parsing
- More LLVM optimizations
- Location resolution for EraVM-specific messages in standard JSON output
- The `suppress-errors` parameter to disable some compilation errors

### Changed

- All messages are now written to JSON output in standard JSON mode
- AST and IRs are not emitted anymore if not explicitly requested
- Empty files and contracts are pruned from standard JSON output
- Message formats are made more compatible with original messages of solc
- `<address payable>.send/transfer(<X>)` now triggers a compilation error
- Updated to Rust v1.79.0

### Removed

- Obsolete warnings for `extcodesize` and `ecrecover`
- EVM-specific warnings which solc has been emitting unconditionally

### Fixed

- Dependency graph inefficiency that caused excessive compilation time
- Removed JSON stream readers which are much slower than strings and vectors
- Missing output with non-canonical input paths in combined JSON output
- Missing warnings with solc v0.4.x and v0.5.x due to differences in AST
- Cryptic error on `type(T).runtimeCode` usage with EVM assembly codegen
- The unknown `bytecodeHash` error in standard JSON mode with solc v0.5.x

## [1.5.0] - 2024-06-10

### Added

- The support for compiling multiple files in Yul, LLVM IR, and EraVM assembly modes
- The support for Yul, LLVM IR, and EraVM assembly languages in standard JSON mode
- The support for `urls` to local files in standard JSON input
- The solc v0.8.26 support
- More LLVM optimizations
- The `--llvm-options` parameter to pass arbitrary options to LLVM
- The `--threads` parameter to control the number of threads
- Caching of the underlying compiler's metadata, including `--version`

### Changed

- Updated to EraVM v1.5.0
- Renamed the `system-mode` flag to `enable-eravm-extensions`
- Renamed the `zkasm` flag to `eravm-assembly`
- Added all missing CLI flags to standard JSON input
- Updated to Rust v1.78.0

### Deprecated

- `force-evmla`, `detect-missing-libraries`, `system-mode` CLI flags in standard JSON mode
- `system-mode` alias of `enable-eravm-extension` flag
- `zkasm` alias of `eravm` flag

### Fixed

- The bytes-to-cells LLVM misoptimization
- LLVM IR generator errors are now written to JSON in standard JSON mode
- Removed `:` from output filenames, as it is not allowed on Windows
- Excessive RAM usage and compilation time with some projects
- Redundancy in error printing

## [1.4.1] - 2024-04-24

### Added

- More LLVM optimizations, including jump tables
- The jump table density threshold optimization parameter
- Simulations to forward return data pointers
- Simulations to manipulate multiple active pointers
- The solc v0.8.25 support
- The support for `useLiteralContent` flag in metadata

### Changed

- Updated to LLVM 17

### Fixed

- The `xor(zext(cmp), -1)` optimization bug
- Libraries passed with `--libraries` and now added to input files
- Printing `--help` if not arguments are provided
- Missing `--overwrite` flag now triggers an error
- Bytecode is now printed to `--output-dir` as a hexadecimal string
- The broken pipe error when piping the output to another process

## [1.4.0] - 2024-02-19

### Added

- The solc v0.8.24 support with temporarily unsupported transient storage and blobs
- The `MCOPY` instruction support
- The `--evm-version` parameter to the CLI
- An option to disable the system request memoization
- More compiler optimizations

### Fixed

- An issue with `MCOPY` for overlapping memory regions

## [1.3.23] - 2024-01-30

### Added

- More LLVM optimizations

## [1.3.22] - 2024-01-12

### Fixed

- Incorrect handling of input paths on Windows
- The issue with different bytecode hash across different platforms

## [1.3.21] - 2024-01-05

### Added

- An option to fallback to optimizing for size if the bytecode is too large

## [1.3.19] - 2023-12-16

### Added

- The support for the EraVM-friendly edition of solc

### Changed

- Disabled the solc optimizer to prevent unnecessary interference

### Fixed

- The incorrect behavior of complex sequences of overflow flags

## [1.3.18] - 2023-12-04

### Added

- More LLVM optimizations, especially for precompiles

### Fixed

- The incorrect detection of constant addresses in call simulations

## [1.3.17] - 2023-11-11

### Added

- The Solidity import remappings support
- The solc v0.8.22 support
- The solc v0.8.23 support
- Simulations to work with constant arrays in code section
- LLVM attributes to Yul function names via `$llvm_<attrs>_llvm$` syntax
- More LLVM optimizations

## [1.3.16] - 2023-10-28

### Added

- The missing EVM legacy assembly fields in standard JSON output
- The LLVM attribute syntax in Yul function identifiers

### Fixed

- The incorrect behavior of complex sequences of modular operations

## [1.3.15] - 2023-10-05

### Added

- More LLVM optimizations

### Changed

- The `INVALID` instruction now burns all gas
- Moved the standard library functions to LLVM

### Removed

- The warnings for `block.*` environment variables

### Fixed

- The crash with exceeded JSON deserialization recursion limit
- The missing `evm.legacyAssembly` field in standard JSON output

## [1.3.14] - 2023-09-06

### Added

- A mode for detection of missing deployable library addresses
- An option to suppress compiler warnings
- The solc v0.8.21 support

## [1.3.13] - 2023-06-29

### Added

- The Yul validation via call to `solc --strict-assembly <path>`
- A warning for `blockhash` usage

### Fixed

- A bug with `CODECOPY` where the bytecode hash was set to 0
- An inefficiency in the Yul lexical analyzer
- A non-deterministic EVMLA output by disabling the `solc` constant optimizer
- Unclear error message for invalid Yul object names
- The CLI argument validation to rule out incompatible options

## [1.3.11] - 2023-05-29

### Added

- The solc v0.8.20 support
- The zkEVM assembly compilation mode (`--zkasm`)

### Changed

- `metadata.bytecodeHash` field in standard JSON is now optional

### Removed

- The potentially dangerous compatible block workaround in EVMLA

### Fixed

- Parsing escape sequences in string and hexadecimal literals
- Some runtime errors with EVMLA from `solc` v0.4
- The bug where the scrutinee of Yul switch was not executed

## [1.3.10] - 2023-04-23

### Fixed

- The evaluation order of Yul function arguments

## [1.3.9] - 2023-04-18

### Added

- A warning that Yul is not validated in system mode
- The `CODESIZE` support in runtime code
- An option not to include the metadata hash at the end of bytecode

### Changed

- Internal function pointers now trigger a compile-time error with the EVMLA pipeline
- Calldata instructions now return 0 in deploy code

### Removed

- Disabled Yul validation via `solc` due to its crashes when attempting to compile to EVM

### Fixed

- The bug with addresses of unresolved libraries replaced with 0
- `CODECOPY` in EVMLA runtime code now zeroes memory out
- The Solidity AST is now passed through without changes
- The LLVM crash with memory offsets `>= 2^64`
- The LLVM crash with ternary operator on fat memory pointers

## [1.3.8] - 2023-04-04

### Added

- Better errors for unsupported `type(X).runtimeCode` with the Yul pipeline
- An option to disable the `solc` optimizer

### Changed

- Increased the stack size for `rayon` workers to 16 MB
- Improved the CLI interface description (see `--help`)

### Fixed

- Another stack overflow issue with the EVMLA pipeline
- `CODECOPY` in runtime code now does not copy calldata with the EVMLA pipeline
- `CODESIZE` in runtime code now returns 0 with the EVMLA pipeline
- Hexadecimal arguments in EVMLA are now parsed as case-insensitive

## [1.3.7] - 2023-03-15

### Added

- LLVM options for debugging and verification
- Fields `metadata`, `devdoc`, `userdoc`, `storage-layout`, `ast` to the combined JSON output

### Removed

- Options `--abi` and `--hashes` due to inefficiency in calling the `solc` subprocess

### Fixed

- The missing `abi` field in the combined JSON output
- The `hashes` field in the combined JSON output is now only printed if requested
- The stack-too-deep error produced by `solc` in some cases of the combined JSON usage
- Invalid behavior of exception handling with the near call ABI
- IRs are not removed from the standard JSON output anymore

## [1.3.6] - 2023-03-09

### Added

- The contract metadata hash to the end of bytecode
- The solc v0.8.19 support
- Source code validation in the Yul mode via a call to `solc`
- Output selection flags `metadata`, `devdoc`, `userdoc`

### Changed

- The optimizer settings to support multiple modes
- The optimizer now optimizes for performance instead of size by default

## [1.3.5] - 2023-02-18

### Added

- The solc v0.8.18 support

## [1.3.4] - 2023-02-17

### Fixed

- The broken optimization flag in the standard JSON mode

## [1.3.3] - 2023-02-16

### Fixed

- The `send` and `transfer` now produce a warning again due to false-positives
- Malfunctioned `CODECOPY` in some cases with the EVMLA pipeline
- The near call exception handling for the requests to system contracts

## [1.3.2] - 2023-02-14

### Added

- The LLVM build commit ID to the `--version` output
- More LLVM optimizations
- Warnings for the instructions `ORIGIN`, `NUMBER`, and `TIMESTAMP`

### Changed

- The `send` and `transfer` methods now produce a compile-time error
- The minimal supported `solc` version to 0.4.12

### Removed

- The `long_version` field from the combined JSON output

### Fixed

- Calls now only copy `min(output_size, return_data_size)` of the return data
- Missing zkEVM warnings in non-standard-JSON outputs

## [1.3.1] - 2023-02-06

### Changed

- Some ABI data layout parameters

## [1.3.0] - 2023-02-02

### Added

- The LLVM IR compilation mode (`--llvm-ir`)

### Changed

- System contract calls now use remaining ergs instead of 0
- The LLVM optimization manager to the new one
- The contract ABI to match that of zkEVM v1.3
- Moved the event decoding to the system contracts
- Simplified the CLI arguments used for debugging

### Removed

- The `extcodesize` check at the beginning of runtime code

### Fixed

- `msg.value >= 2^128` now set the call status code to zero
- `BALANCE` now returns 0 if `address >= 2^160`
- `KECCAK256` now returns an empty error in case of revert
- `SIGNEXTEND` now returns the original value if `bytes >= 31`
- `CODESIZE` is forbidden in Yul runtime code
- `RETURNDATACOPY` now reverts on attempt to copy from beyond the return data
- `RETURN` and `REVERT` offsets and lengths are now clamped to `2^32 - 1`
- Only block hashes of the last 256 blocks are now accessible
- `ptr.pack` is not optimized out by LLVM anymore

## [1.2.3] - 2023-01-18

### Fixed

- The non-zero initial return data size value
- The stack overflow in EVMLA with a try-catch inside an infinite loop

## [1.2.2] - 2022-12-16

### Added

- More LLVM optimizations

### Changed

- Updated LLVM to v15.0.4

### Fixed

- The crash with some uncovered LLVM IR nodes
- The missing check for `msg.value` > `2^128 - 1`
- Some missing fields in the output JSONs

## [1.2.1] - 2022-12-01

### Added

- The option to dump IRs to files
- More contract size optimizations
- The system contracts compilation mode
- The Windows platform support

### Changed

- The `CODECOPY` instruction now produces a compile-time error in the runtime code
- The `CALLCODE` instruction now produces a compile-time error

### Fixed

- The `BYTE` instruction overflow

## [1.2.0] - 2022-10-10

### Added

- Many improvements for the memory security and EVM-compatibility
- Optimizations for the heap allocation
- Support for optimizations for the calldata and returndata forwarding
- More LLVM optimizations
- Support for solc v0.8.17

### Changed

- System contract calls now require a system call flag
- The handling of `msg.value` became more robust
- Failed system contract calls now do bubble-up the reverts

## [1.1.6] - 2022-09-02

### Added

- Better compile-time errors for the Yul mode
- The compiler versions to all output JSONs

### Changed

- Unsupported instructions `PC`, `EXTCODECOPY`, `SELFDESTRUCT` now produce compile-time errors

### Fixed

- Bloating the array of immutables with zero values

## [1.1.5] - 2022-08-16

### Added

- Support for the `BASEFEE` instruction
- Support for solc v0.8.16

## [1.1.4] - 2022-08-08

### Added

- Better compatibility of opcodes `GASLIMIT`, `GASPRICE`, `CHAINID`, `DIFFICULTY`, `COINBASE` etc.

### Fixed

- The check for reserved function names in variable names
- An EVMLA stack inconsistency issue with the `GASPRICE` opcode

## [1.1.3] - 2022-07-16

### Added

- The extcodesize check before the method selector
- The check for the latest supportable version of `solc`
- A lot of LLVM optimizations

### Changed

- The default memory allocator for MUSL to `mimalloc`

### Fixed

- Overwriting the return data size during non-EVM far calls
- The incorrect behavior of immutables in some cases

## [1.1.2] - 2022-07-01

### Changed

- The exponentiation algorithm from linear to binary

## [1.1.1] - 2022-06-24

### Fixed

- The evaluation order of event indexed fields

## [1.1.0] - 2022-06-21

### Added

- Initial release<|MERGE_RESOLUTION|>--- conflicted
+++ resolved
@@ -4,9 +4,7 @@
 
 ### Added
 
-<<<<<<< HEAD
 - The support for IPFS metadata hash type
-=======
 - The EraVM disassembler
 
 ## [1.5.3] - 2024-08-27
@@ -14,7 +12,6 @@
 ### Added
 
 - More LLVM optimizations
->>>>>>> 1d861cb6
 
 ### Changed
 
