--- conflicted
+++ resolved
@@ -11,47 +11,4 @@
 ]
 license = "MIT OR Apache-2.0"
 edition = "2021"
-<<<<<<< HEAD
-description = "Solidity compiler for ZKsync"
-links = "compiler-rt-zksolc"
-
-[[bin]]
-name = "zksolc"
-path = "src/zksolc/main.rs"
-
-[lib]
-doctest = false
-
-[dependencies]
-structopt = { version = "0.3", default-features = false }
-thiserror = "1.0"
-anyhow = "1.0"
-which = "6.0"
-path-slash = "0.2"
-normpath = "1.2"
-rayon = "1.10"
-rusty_pool = { version = "0.7", default-features = false }
-num_cpus = "1.16"
-
-serde = { version = "1.0", "features" = [ "derive" ] }
-serde_json = { version = "1.0", features = [ "arbitrary_precision" ] }
-semver = { version = "1.0", features = [ "serde" ] }
-rand = "0.8"
-regex = "1.10"
-hex = "0.4"
-num = "0.4"
-
-era-compiler-common = { git = "https://github.com/matter-labs/era-compiler-common", branch = "main" }
-era-compiler-llvm-context = { git = "https://github.com/matter-labs/era-compiler-llvm-context", branch = "az-cpr-1727-implement-the-ipfs-hash-algorithm" }
-
-[dependencies.inkwell]
-git = "https://github.com/matter-labs-forks/inkwell"
-branch = "llvm-17"
-default-features = false
-features = ["llvm17-0", "no-libffi-linking", "target-eravm", "target-evm"]
-
-[target.'cfg(target_env = "musl")'.dependencies]
-mimalloc = { version = "*", default-features = false }
-=======
-version = "1.5.3"
->>>>>>> 1d861cb6
+version = "1.5.4"