[workspace]
members = [
    "era-compiler-solidity",
    "era-yul",
]
resolver = "2"

[workspace.package]
authors = [
    "Oleksandr Zarudnyi <a.zarudnyy@matterlabs.dev>",
    "Igor Zhirkov <iz@matterlabs.dev>",
]
license = "MIT OR Apache-2.0"
edition = "2021"
<<<<<<< HEAD
description = "EraVM Solidity compiler"

[[bin]]
name = "zksolc"
path = "src/zksolc/main.rs"

[lib]
doctest = false

[dependencies]
structopt = { version = "0.3", default-features = false }
colored = "2.1"
thiserror = "1.0"
anyhow = "1.0"
which = "5.0"
path-slash = "0.2"
rayon = "1.8"

serde = { version = "1.0", "features" = [ "derive" ] }
serde_json = { version = "1.0", features = [ "arbitrary_precision" ] }
semver = { version = "1.0", features = [ "serde" ] }
once_cell = "1.19"
rand = "0.8"
regex = "1.9"
hex = "0.4"
num = "0.4"
sha3 = "0.10"
md5 = "0.7"

zkevm-assembly = { git = "https://github.com/matter-labs/era-zkEVM-assembly", branch = "v1.4.1" }

era-compiler-common = { git = "https://github.com/matter-labs/era-compiler-common", branch = "main" }
era-compiler-llvm-context = { git = "https://github.com/matter-labs/era-compiler-llvm-context", branch = "az-cpr-1664-support-linking-deploy-and-runtime-code" }

[dependencies.inkwell]
git = "https://github.com/matter-labs-forks/inkwell"
branch = "az-cpr-1664-support-linking-deploy-and-runtime-code"
default-features = false
features = ["llvm17-0", "no-libffi-linking", "target-eravm", "target-evm"]

[target.'cfg(target_env = "musl")'.dependencies]
mimalloc = { version = "*", default-features = false }
=======
version = "1.5.4"
>>>>>>> 6519ed77
<|MERGE_RESOLUTION|>--- conflicted
+++ resolved
@@ -12,49 +12,4 @@
 ]
 license = "MIT OR Apache-2.0"
 edition = "2021"
-<<<<<<< HEAD
-description = "EraVM Solidity compiler"
-
-[[bin]]
-name = "zksolc"
-path = "src/zksolc/main.rs"
-
-[lib]
-doctest = false
-
-[dependencies]
-structopt = { version = "0.3", default-features = false }
-colored = "2.1"
-thiserror = "1.0"
-anyhow = "1.0"
-which = "5.0"
-path-slash = "0.2"
-rayon = "1.8"
-
-serde = { version = "1.0", "features" = [ "derive" ] }
-serde_json = { version = "1.0", features = [ "arbitrary_precision" ] }
-semver = { version = "1.0", features = [ "serde" ] }
-once_cell = "1.19"
-rand = "0.8"
-regex = "1.9"
-hex = "0.4"
-num = "0.4"
-sha3 = "0.10"
-md5 = "0.7"
-
-zkevm-assembly = { git = "https://github.com/matter-labs/era-zkEVM-assembly", branch = "v1.4.1" }
-
-era-compiler-common = { git = "https://github.com/matter-labs/era-compiler-common", branch = "main" }
-era-compiler-llvm-context = { git = "https://github.com/matter-labs/era-compiler-llvm-context", branch = "az-cpr-1664-support-linking-deploy-and-runtime-code" }
-
-[dependencies.inkwell]
-git = "https://github.com/matter-labs-forks/inkwell"
-branch = "az-cpr-1664-support-linking-deploy-and-runtime-code"
-default-features = false
-features = ["llvm17-0", "no-libffi-linking", "target-eravm", "target-evm"]
-
-[target.'cfg(target_env = "musl")'.dependencies]
-mimalloc = { version = "*", default-features = false }
-=======
-version = "1.5.4"
->>>>>>> 6519ed77
+version = "1.5.4"